#
# Copyright (c) 2008-2017 the Urho3D project.
#
# Permission is hereby granted, free of charge, to any person obtaining a copy
# of this software and associated documentation files (the "Software"), to deal
# in the Software without restriction, including without limitation the rights
# to use, copy, modify, merge, publish, distribute, sublicense, and/or sell
# copies of the Software, and to permit persons to whom the Software is
# furnished to do so, subject to the following conditions:
#
# The above copyright notice and this permission notice shall be included in
# all copies or substantial portions of the Software.
#
# THE SOFTWARE IS PROVIDED "AS IS", WITHOUT WARRANTY OF ANY KIND, EXPRESS OR
# IMPLIED, INCLUDING BUT NOT LIMITED TO THE WARRANTIES OF MERCHANTABILITY,
# FITNESS FOR A PARTICULAR PURPOSE AND NONINFRINGEMENT. IN NO EVENT SHALL THE
# AUTHORS OR COPYRIGHT HOLDERS BE LIABLE FOR ANY CLAIM, DAMAGES OR OTHER
# LIABILITY, WHETHER IN AN ACTION OF CONTRACT, TORT OR OTHERWISE, ARISING FROM,
# OUT OF OR IN CONNECTION WITH THE SOFTWARE OR THE USE OR OTHER DEALINGS IN
# THE SOFTWARE.
#

# Source environment
if ("${CMAKE_HOST_SYSTEM_NAME}" STREQUAL "Windows")
    execute_process(COMMAND cmd /c set OUTPUT_VARIABLE ENVIRONMENT)
else ()
    execute_process(COMMAND env OUTPUT_VARIABLE ENVIRONMENT)
endif ()
string(REGEX REPLACE "=[^\n]*\n?" ";" ENVIRONMENT "${ENVIRONMENT}")
set(IMPORT_URHO3D_VARIABLES_FROM_ENV BUILD_SHARED_LIBS SWIG_EXECUTABLE SWIG_DIR)
foreach(key ${ENVIRONMENT})
    list (FIND IMPORT_URHO3D_VARIABLES_FROM_ENV ${key} _index)
    if ("${key}" MATCHES "^(URHO3D_|CMAKE_|ANDROID_).+" OR ${_index} GREATER -1)
        if (NOT DEFINED ${key})
            set (${key} $ENV{${key}} CACHE STRING "" FORCE)
        endif ()
    endif ()
endforeach()

# https://cmake.org/cmake/help/v3.18/policy/CMP0077.html
# Note that cmake_minimum_required() + project() resets policies, so dependencies using lower CMake version would not
# properly accept options before we add_subdirectory() them without setting this policy to NEW __in their build script__.
if (POLICY CMP0077)
    cmake_policy(SET CMP0077 NEW)
    set(CMAKE_POLICY_DEFAULT_CMP0077 NEW)
endif ()

foreach (feature ${URHO3D_FEATURES})
    set (URHO3D_${feature} ON)
endforeach()

include(CMakeDependentOption)

# Set platform and compiler variables
if (CMAKE_SYSTEM_NAME STREQUAL "Linux")
    set (LINUX ON)
elseif (CMAKE_SYSTEM_NAME STREQUAL "WindowsStore")
    set (UWP ON)
elseif (APPLE AND NOT IOS)
    set (MACOS ON)
endif ()

if (ANDROID OR IOS)
    set (MOBILE ON)
endif ()

if (APPLE OR CMAKE_SYSTEM_NAME MATCHES "Darwin")
    set (APPLE ON)
endif ()

# Even though UWP can run on desktop, we do not treat it as a desktop platform, because it behaves more like a mobile app.
if ((WIN32 OR LINUX OR MACOS) AND NOT EMSCRIPTEN AND NOT MOBILE AND NOT UWP)
    set (DESKTOP ON)
endif ()

if (CMAKE_CXX_COMPILER_ID STREQUAL "Clang")
    set (CLANG ON)
    set (GNU ON)
elseif (CMAKE_CXX_COMPILER_ID STREQUAL "GNU")
    set (GCC ON)
    set (GNU ON)
endif()

if (CMAKE_HOST_SYSTEM_NAME STREQUAL "Linux")
    set (HOST_LINUX ON)
elseif (CMAKE_HOST_SYSTEM_NAME STREQUAL "Windows")
    set (HOST_WIN32 ON)
elseif (CMAKE_HOST_SYSTEM_NAME STREQUAL "Darwin")
    set (HOST_MACOS ON)
endif ()

# Determine build arch
string(TOLOWER "${CMAKE_GENERATOR_PLATFORM}" CMAKE_GENERATOR_PLATFORM)
set(URHO3D_PLATFORM "${CMAKE_GENERATOR_PLATFORM}")
if (CMAKE_SIZEOF_VOID_P MATCHES 8)
    set(URHO3D_64BIT ON)
else ()
    set(URHO3D_64BIT OFF)
endif ()

# TODO: Arm support.
# NOTE: URHO3D_PLATFORM is only used in .csproj
if (NOT URHO3D_PLATFORM)
    if (URHO3D_64BIT)
        set (URHO3D_PLATFORM x64)
    else ()
        set (URHO3D_PLATFORM x86)
    endif ()
endif ()
if (URHO3D_PLATFORM STREQUAL "win32")
    set (URHO3D_PLATFORM x86)
endif ()

# Build properties
option(BUILD_SHARED_LIBS                        "Build engine as shared library."       ON)
option(URHO3D_ENABLE_ALL                        "Enable (almost) all engine features."  ON)
option(URHO3D_STATIC_RUNTIME                    "Link to static runtime"               OFF)
if (${CMAKE_VERSION} VERSION_GREATER_EQUAL 3.16)
    option(URHO3D_PCH                           "Enable precompiled header"                              ON)
else ()
    set (URHO3D_PCH OFF)
endif ()

if (UWP)
    set (URHO3D_SSE OFF)
else ()
    set (URHO3D_SSE           SSE2 CACHE STRING "Enable SSE instructions")
endif ()

# Determine SSE support.
if (URHO3D_SSE)
    if (DESKTOP)
        string (TOLOWER "${URHO3D_SSE}" URHO3D_SSE)
        if (MSVC)
            list (APPEND VALID_SSE_OPTIONS sse sse2 avx avx2)
        else ()
            list (APPEND VALID_SSE_OPTIONS sse sse2 sse3 sse4 sse4a sse4.1 sse4.2 avx avx2)
        endif ()
        list (FIND VALID_SSE_OPTIONS "${URHO3D_SSE}" SSE_INDEX)
        if (SSE_INDEX EQUAL -1)
            set (URHO3D_SSE sse2)
        endif ()
        if (MSVC)
            string (TOUPPER "${URHO3D_SSE}" URHO3D_SSE)
        endif ()
    else ()
        set (URHO3D_SSE OFF)
    endif ()
endif ()

# Our version of cmake_dependent_option, but with a twist. When "FORCE_OFF" is not specified, option value is set to
# "VALUE" or "VALUE_OFF" depending on whether "DEPENDS" evaluates to true or false, unless user set a custom value. If
# custom value was set and "DEPENDS" changed - "OPTION" value will not be modified.
function (rbfx_dependent_option OPTION DOCSTRING VALUE DEPENDS VALUE_OFF)
    cmake_parse_arguments(ARG "FORCE_OFF" "" "" ${ARGN})
    if (ARG_FORCE_OFF)
        cmake_dependent_option(${OPTION} "${DOCSTRING}" ${VALUE} "${${DEPENDS}}" ${VALUE_OFF})
    else ()
        if (${DEPENDS})
            set (set_value ${VALUE})
        else ()
            set (set_value ${VALUE_OFF})
        endif ()
        if (${DEPENDS} AND ("${${OPTION}}" STREQUAL "${VALUE_OFF}"))
            set (force FORCE)
            set (set_value ${VALUE})
        elseif (NOT ${DEPENDS} AND ("${${OPTION}}" STREQUAL "${VALUE}"))
            set (VALUE "${VALUE_OFF}")
            set (force FORCE)
        endif()
        set (${OPTION} "${set_value}" CACHE STRING ${DOCSTRING} ${force})
    endif()
endfunction ()

# Subsystems
cmake_dependent_option(URHO3D_GLOW               "Lightmapping subsystem enabled"                        ${URHO3D_ENABLE_ALL} "DESKTOP;NOT MINGW"             OFF)
option                (URHO3D_IK                 "Inverse kinematics subsystem enabled"                  ${URHO3D_ENABLE_ALL})
option                (URHO3D_LOGGING            "Enable logging subsystem"                              ${URHO3D_ENABLE_ALL})
option                (URHO3D_NAVIGATION         "Navigation subsystem enabled"                          ${URHO3D_ENABLE_ALL})
cmake_dependent_option(URHO3D_NETWORK            "Networking subsystem enabled"                          ${URHO3D_ENABLE_ALL} "NOT EMSCRIPTEN"                       OFF)
option                (URHO3D_PHYSICS            "Physics subsystem enabled"                             ${URHO3D_ENABLE_ALL})
cmake_dependent_option(URHO3D_PROFILING          "Profiler support enabled"                              ${URHO3D_ENABLE_ALL} "NOT EMSCRIPTEN;NOT MINGW;NOT UWP"     OFF)
cmake_dependent_option(URHO3D_PROFILING_FALLBACK "Profiler uses low-precision timer"                     OFF                  "URHO3D_PROFILING"              OFF)
cmake_dependent_option(URHO3D_PROFILING_SYSTRACE "Profiler systrace support enabled"                     OFF                  "URHO3D_PROFILING"              OFF)
option                (URHO3D_SYSTEMUI           "Build SystemUI subsystem"                              ${URHO3D_ENABLE_ALL})
option                (URHO3D_URHO2D             "2D subsystem enabled"                                  ${URHO3D_ENABLE_ALL})
option                (URHO3D_PHYSICS2D          "2D physics subsystem enabled"                          ${URHO3D_ENABLE_ALL})
option                (URHO3D_RMLUI              "HTML subset UIs via RmlUI middleware"                  ${URHO3D_ENABLE_ALL})
option                (URHO3D_PARTICLE_GRAPH     "Particle Graph Effects"                                ${URHO3D_ENABLE_ALL})
option                (URHO3D_ACTIONS            "Tweening actions"                                      ${URHO3D_ENABLE_ALL})
<<<<<<< HEAD
# Note: None of the rules below are necessarilly permanent, to be removed 1 by 1 as supported. Add MacOS exclusion as OpenXR SDK doesn't recognize it as a platform.
cmake_dependent_option(URHO3D_XR                 "Enable OpenXR support"                                 ${URHO3D_ENABLE_ALL} "NOT WEB;NOT MOBILE;NOT URHO3D_GLES2;NOT MACOS" OFF)
=======
option                (URHO3D_SHADER_TRANSLATOR  "Enable shader translation from universal GLSL shaders to other GAPI via glslang and SPIRV-Cross" ${URHO3D_ENABLE_ALL})
option                (URHO3D_SHADER_OPTIMIZER   "Enable shader optimization via SPIRV-Tools"            ${URHO3D_ENABLE_ALL})
>>>>>>> 88ac9389

# Features
cmake_dependent_option(URHO3D_CSHARP             "Enable C# support"                                     OFF                  "BUILD_SHARED_LIBS;NOT MINGW"   OFF)
# Valid values at https://docs.microsoft.com/en-us/dotnet/standard/frameworks
# At the moment only netstandard2.1 supported
set(URHO3D_NETFX netstandard2.1 CACHE STRING "TargetFramework value for .NET libraries")
set_property(CACHE URHO3D_NETFX PROPERTY STRINGS netstandard2.1)
set(URHO3D_NETFX_RUNTIME_VERSION OFF CACHE STRING "Version of runtime to use.")
option                (URHO3D_DEBUG_ASSERT       "Enable Urho3D assert macros"                           ${URHO3D_ENABLE_ALL}                                    )
cmake_dependent_option(URHO3D_FILEWATCHER        "Watch filesystem for resource changes"                 ${URHO3D_ENABLE_ALL} "URHO3D_THREADING;NOT UWP"      OFF)
option                (URHO3D_HASH_DEBUG         "Enable StringHash name debugging"                      ${URHO3D_ENABLE_ALL}                                    )
option                (URHO3D_MONOLITHIC_HEADER  "Create Urho3DAll.h which includes all engine headers." OFF                                                     )
cmake_dependent_option(URHO3D_MINIDUMPS          "Enable writing minidumps on crash"                     ${URHO3D_ENABLE_ALL} "MSVC;NOT UWP"                  OFF)
cmake_dependent_option(URHO3D_PLUGINS            "Enable plugins"                                        ${URHO3D_ENABLE_ALL} "NOT EMSCRIPTEN;NOT UWP"               OFF)
cmake_dependent_option(URHO3D_THREADING          "Enable multithreading"                                 ${URHO3D_ENABLE_ALL} "NOT EMSCRIPTEN"                       OFF)
option                (URHO3D_WEBP               "WebP support enabled"                                  ${URHO3D_ENABLE_ALL}                                    )
cmake_dependent_option(URHO3D_TESTING            "Enable unit tests"                                     OFF                  "NOT EMSCRIPTEN;NOT MOBILE;NOT UWP"    OFF)
option                (URHO3D_PACKAGING          "Enable *.pak file creation"                            OFF                                                     )
# Web
cmake_dependent_option(EMSCRIPTEN_WASM           "Use wasm instead of asm.js"                            ON                   "EMSCRIPTEN"                           OFF)
set(EMSCRIPTEN_TOTAL_MEMORY 128 CACHE STRING  "Memory limit in megabytes. Set to 0 for dynamic growth. Must be multiple of 64KB.")

# Graphics configuration
option                (URHO3D_DEBUG_GRAPHICS     "Enable debug checks in renderer"                       OFF)
option                (URHO3D_GRAPHICS_NO_GL     "Disable OpenGL backend in renderer"                    OFF)
cmake_dependent_option(URHO3D_GRAPHICS_NO_D3D11  "Disable Direct3D11 backend in renderer"                OFF "URHO3D_SHADER_TRANSLATOR" ON)
cmake_dependent_option(URHO3D_GRAPHICS_NO_D3D12  "Disable Direct3D12 backend in renderer"                OFF "URHO3D_SHADER_TRANSLATOR" ON)
cmake_dependent_option(URHO3D_GRAPHICS_NO_VULKAN "Disable Vulkan backend in renderer"                    OFF "URHO3D_SHADER_TRANSLATOR" ON)

# Misc
rbfx_dependent_option(URHO3D_PLUGIN_LIST "List of plugins to be statically linked with Editor and Player executables" "103_GamePlugin;113_InputLogger" URHO3D_SAMPLES "")
option               (URHO3D_PARALLEL_BUILD     "MSVC-only: enable parallel builds. A bool or a number of processors to use." ON)

option(URHO3D_PLAYER                            "Build player application"                              ${URHO3D_ENABLE_ALL})
cmake_dependent_option(URHO3D_EDITOR            "Build editor application"                              ${URHO3D_ENABLE_ALL} "DESKTOP"                       OFF)
cmake_dependent_option(URHO3D_EXTRAS            "Build extra tools"                                     ${URHO3D_ENABLE_ALL} "NOT EMSCRIPTEN;NOT MOBILE;NOT UWP"    OFF)
cmake_dependent_option(URHO3D_TOOLS             "Tools enabled. Bool or a list of tool target names."   ${URHO3D_ENABLE_ALL} "DESKTOP"                       OFF)
option(URHO3D_SAMPLES                           "Build samples"                                         OFF)
cmake_dependent_option(URHO3D_MERGE_STATIC_LIBS "Merge third party dependency libs to Urho3D.a"         OFF "NOT BUILD_SHARED_LIBS"                          OFF)
option(URHO3D_NO_EDITOR_PLAYER_EXE              "Do not build editor or player executables."            OFF)
option(URHO3D_SSL                               "Enable OpenSSL support"                                OFF)

if (WIN32)
    option(URHO3D_WIN32_CONSOLE "Show log messages in win32 console"                     OFF)
endif ()

if (URHO3D_CSHARP)
    set (URHO3D_MONOLITHIC_HEADER ON)   # Used by wrapper code
endif ()

# Implicit configuration
if (ANDROID OR EMSCRIPTEN OR IOS)
    set (URHO3D_SSE OFF)
elseif (URHO3D_TOOLS OR URHO3D_EDITOR)
    set (URHO3D_SYSTEMUI ON)
    set (URHO3D_FILEWATCHER ON)
    set (URHO3D_LOGGING ON)
    set (URHO3D_HASH_DEBUG ON)
endif ()

if (EMSCRIPTEN)
    if (URHO3D_CSHARP)
        message(WARNING "C# is not supported in this configuration.")
        set (URHO3D_CSHARP OFF)
    endif ()
    if (BUILD_SHARED_LIBS)
        set (BUILD_SHARED_LIBS OFF)
        message(WARNING "Shared builds unsupported when compiling with emscripten")     # For now.
    endif ()
    if (NOT URHO3D_PACKAGING)
        # Web builds do not function without data packaging.
        set (URHO3D_PACKAGING ON)
    endif ()
endif ()

if (ANDROID)
    set (SDL_CPUINFO ON)
endif ()

# At the end because it depends on URHO3D_SYSTEMUI which is may be off, but implicitly enabled if URHO3D_TOOLS is enabled.
cmake_dependent_option(URHO3D_SYSTEMUI_VIEWPORTS "Use native viewports in supported applications" ON "URHO3D_SYSTEMUI" OFF)<|MERGE_RESOLUTION|>--- conflicted
+++ resolved
@@ -188,13 +188,10 @@
 option                (URHO3D_RMLUI              "HTML subset UIs via RmlUI middleware"                  ${URHO3D_ENABLE_ALL})
 option                (URHO3D_PARTICLE_GRAPH     "Particle Graph Effects"                                ${URHO3D_ENABLE_ALL})
 option                (URHO3D_ACTIONS            "Tweening actions"                                      ${URHO3D_ENABLE_ALL})
-<<<<<<< HEAD
-# Note: None of the rules below are necessarilly permanent, to be removed 1 by 1 as supported. Add MacOS exclusion as OpenXR SDK doesn't recognize it as a platform.
-cmake_dependent_option(URHO3D_XR                 "Enable OpenXR support"                                 ${URHO3D_ENABLE_ALL} "NOT WEB;NOT MOBILE;NOT URHO3D_GLES2;NOT MACOS" OFF)
-=======
 option                (URHO3D_SHADER_TRANSLATOR  "Enable shader translation from universal GLSL shaders to other GAPI via glslang and SPIRV-Cross" ${URHO3D_ENABLE_ALL})
 option                (URHO3D_SHADER_OPTIMIZER   "Enable shader optimization via SPIRV-Tools"            ${URHO3D_ENABLE_ALL})
->>>>>>> 88ac9389
+# Note: None of the rules below are necessarilly permanent, to be removed 1 by 1 as supported. Add MacOS exclusion as OpenXR SDK doesn't recognize it as a platform.
+cmake_dependent_option(URHO3D_XR                 "Enable OpenXR support"                                 ${URHO3D_ENABLE_ALL} "NOT WEB;NOT MOBILE;NOT MACOS" OFF)
 
 # Features
 cmake_dependent_option(URHO3D_CSHARP             "Enable C# support"                                     OFF                  "BUILD_SHARED_LIBS;NOT MINGW"   OFF)
