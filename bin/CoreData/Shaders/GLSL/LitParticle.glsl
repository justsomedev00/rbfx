<<<<<<< HEAD
#include "Uniforms.glsl"
#include "Samplers.glsl"
#include "Transform.glsl"
#include "ScreenPos.glsl"
#include "Lighting.glsl"
#include "Fog.glsl"

varying vec2 vTexCoord;
varying vec4 vWorldPos;
#ifdef VERTEXCOLOR
    varying vec4 vColor;
#endif
#ifdef SOFTPARTICLES
    varying vec4 vScreenPos;
    uniform float cSoftParticleFadeScale;
#endif
#ifdef PERPIXEL
    #ifdef SHADOW
        #ifndef GL_ES
            varying vec4 vShadowPos[NUMCASCADES];
        #else
            varying highp vec4 vShadowPos[NUMCASCADES];
        #endif
    #endif
    #ifdef SPOTLIGHT
        varying vec4 vSpotPos;
    #endif
    #ifdef POINTLIGHT
        varying vec3 vCubeMaskVec;
    #endif
#else
    varying vec3 vVertexLight;
#endif

void VS()
{
    mat4 modelMatrix = iModelMatrix;
    vec3 worldPos = GetWorldPos(modelMatrix);
    gl_Position = GetClipPos(worldPos);
    #ifdef NOUV
        vTexCoord = vec2(0.0, 0.0);
    #else
        vTexCoord = GetTexCoord(iTexCoord);
    #endif
    vWorldPos = vec4(worldPos, GetDepth(gl_Position));

    #ifdef SOFTPARTICLES
        vScreenPos = GetScreenPos(gl_Position);
    #endif

    #ifdef VERTEXCOLOR
        vColor = iColor;
    #endif

    #ifdef PERPIXEL
        // Per-pixel forward lighting
        vec4 projWorldPos = vec4(worldPos, 1.0);

        #ifdef SHADOW
            // Shadow projection: transform from world space to shadow space
            for (int i = 0; i < NUMCASCADES; i++)
                vShadowPos[i] = GetShadowPos(i, vec3(0, 0, 0), projWorldPos);
        #endif

        #ifdef SPOTLIGHT
            // Spotlight projection: transform from world space to projector texture coordinates
            vSpotPos = projWorldPos * cLightMatrices[0];
        #endif

        #ifdef POINTLIGHT
            vCubeMaskVec = (worldPos - cLightPos.xyz) * mat3(cLightMatrices[0][0].xyz, cLightMatrices[0][1].xyz, cLightMatrices[0][2].xyz);
        #endif
    #else
        // Ambient & per-vertex lighting
        vVertexLight = GetAmbient(GetZonePos(worldPos));

        #ifdef NUMVERTEXLIGHTS
            for (int i = 0; i < NUMVERTEXLIGHTS; ++i)
                vVertexLight += GetVertexLightVolumetric(i, worldPos) * cVertexLights[i * 3].rgb;
        #endif
    #endif
}

void PS()
{
    // Get material diffuse albedo
    #ifdef DIFFMAP
        vec4 diffInput = texture2D(sDiffMap, vTexCoord);
        #ifdef ALPHAMASK
            if (diffInput.a < 0.5)
                discard;
        #endif
        vec4 diffColor = cMatDiffColor * diffInput;
    #else
        vec4 diffColor = cMatDiffColor;
    #endif

    #ifdef VERTEXCOLOR
        diffColor *= vColor;
    #endif

    // Get fog factor
    #ifdef HEIGHTFOG
        float fogFactor = GetHeightFogFactor(vWorldPos.w, vWorldPos.y);
    #else
        float fogFactor = GetFogFactor(vWorldPos.w);
    #endif

    // Soft particle fade
    // In expand mode depth test should be off. In that case do manual alpha discard test first to reduce fill rate
    #ifdef SOFTPARTICLES
        #ifdef EXPAND
            if (diffColor.a < 0.01)
                discard;
        #endif

        float particleDepth = vWorldPos.w;
        #ifdef HWDEPTH
            float depth = ReconstructDepth(texture2DProj(sDepthBuffer, vScreenPos).r);
        #else
            float depth = DecodeDepth(texture2DProj(sDepthBuffer, vScreenPos).rgb);
        #endif

        #ifdef EXPAND
            float diffZ = max(particleDepth - depth, 0.0) * (cFarClipPS - cNearClipPS);
            float fade = clamp(diffZ * cSoftParticleFadeScale, 0.0, 1.0);
        #else
            float diffZ = (depth - particleDepth) * (cFarClipPS - cNearClipPS);
            float fade = clamp(1.0 - diffZ * cSoftParticleFadeScale, 0.0, 1.0);
        #endif

        diffColor.a = max(diffColor.a - fade, 0.0);
    #endif

    #ifdef PERPIXEL
        // Per-pixel forward lighting
        vec3 lightColor;
        vec3 lightDir;
        vec3 finalColor;

        float diff = GetDiffuseVolumetric(vWorldPos.xyz);

        #ifdef SHADOW
            diff *= GetShadow(vShadowPos, vWorldPos.w);
        #endif

        #if defined(SPOTLIGHT)
            lightColor = vSpotPos.w > 0.0 ? texture2DProj(sLightSpotMap, vSpotPos).rgb * cLightColor.rgb : vec3(0.0, 0.0, 0.0);
        #elif defined(CUBEMASK)
            lightColor = textureCube(sLightCubeMap, vCubeMaskVec).rgb * cLightColor.rgb;
        #else
            lightColor = cLightColor.rgb;
        #endif

        finalColor = diff * lightColor * diffColor.rgb;
        gl_FragColor = vec4(GetLitFog(finalColor, fogFactor), diffColor.a);
    #else
        // Ambient & per-vertex lighting
        vec3 finalColor = vVertexLight * diffColor.rgb;

        gl_FragColor = vec4(GetFog(finalColor, fogFactor), diffColor.a);
    #endif
}
=======
#include "Uniforms.glsl"
#include "Samplers.glsl"
#include "Transform.glsl"
#include "ScreenPos.glsl"
#include "Lighting.glsl"
#include "Fog.glsl"

varying vec2 vTexCoord;
varying vec4 vWorldPos;
#ifdef VERTEXCOLOR
    varying vec4 vColor;
#endif
#ifdef SOFTPARTICLES
    varying vec4 vScreenPos;
    uniform float cSoftParticleFadeScale;
#endif
#ifdef PERPIXEL
    #ifdef SHADOW
        #ifndef GL_ES
            varying vec4 vShadowPos[NUMCASCADES];
        #else
            varying highp vec4 vShadowPos[NUMCASCADES];
        #endif
    #endif
    #ifdef SPOTLIGHT
        varying vec4 vSpotPos;
    #endif
    #ifdef POINTLIGHT
        varying vec3 vCubeMaskVec;
    #endif
#else
    varying vec3 vVertexLight;
#endif

void VS()
{
    mat4 modelMatrix = iModelMatrix;
    vec3 worldPos = GetWorldPos(modelMatrix);
    gl_Position = GetClipPos(worldPos);
    vTexCoord = GetTexCoord(iTexCoord);
    vWorldPos = vec4(worldPos, GetDepth(gl_Position));

    #ifdef SOFTPARTICLES
        vScreenPos = GetScreenPos(gl_Position);
    #endif

    #ifdef VERTEXCOLOR
        vColor = iColor;
    #endif

    #ifdef PERPIXEL
        // Per-pixel forward lighting
        vec4 projWorldPos = vec4(worldPos, 1.0);

        #ifdef SHADOW
            // Shadow projection: transform from world space to shadow space
            for (int i = 0; i < NUMCASCADES; i++)
                vShadowPos[i] = GetShadowPos(i, vec3(0.0, 0.0, 0.0), projWorldPos);
        #endif

        #ifdef SPOTLIGHT
            // Spotlight projection: transform from world space to projector texture coordinates
            vSpotPos = projWorldPos * cLightMatrices[0];
        #endif
    
        #ifdef POINTLIGHT
            vCubeMaskVec = (worldPos - cLightPos.xyz) * mat3(cLightMatrices[0][0].xyz, cLightMatrices[0][1].xyz, cLightMatrices[0][2].xyz);
        #endif
    #else
        // Ambient & per-vertex lighting
        vVertexLight = GetAmbient(GetZonePos(worldPos));

        #ifdef NUMVERTEXLIGHTS
            for (int i = 0; i < NUMVERTEXLIGHTS; ++i)
                vVertexLight += GetVertexLightVolumetric(i, worldPos) * cVertexLights[i * 3].rgb;
        #endif
    #endif
}

void PS()
{
    // Get material diffuse albedo
    #ifdef DIFFMAP
        vec4 diffInput = texture2D(sDiffMap, vTexCoord);
        #ifdef ALPHAMASK
            if (diffInput.a < 0.5)
                discard;
        #endif
        vec4 diffColor = cMatDiffColor * diffInput;
    #else
        vec4 diffColor = cMatDiffColor;
    #endif

    #ifdef VERTEXCOLOR
        diffColor *= vColor;
    #endif

    // Get fog factor
    #ifdef HEIGHTFOG
        float fogFactor = GetHeightFogFactor(vWorldPos.w, vWorldPos.y);
    #else
        float fogFactor = GetFogFactor(vWorldPos.w);
    #endif

    // Soft particle fade
    // In expand mode depth test should be off. In that case do manual alpha discard test first to reduce fill rate
    #ifdef SOFTPARTICLES
        #ifdef EXPAND
            if (diffColor.a < 0.01)
                discard;
        #endif

        float particleDepth = vWorldPos.w;
        #ifdef HWDEPTH
            float depth = ReconstructDepth(texture2DProj(sDepthBuffer, vScreenPos).r);
        #else
            float depth = DecodeDepth(texture2DProj(sDepthBuffer, vScreenPos).rgb);
        #endif

        #ifdef EXPAND
            float diffZ = max(particleDepth - depth, 0.0) * (cFarClipPS - cNearClipPS);
            float fade = clamp(diffZ * cSoftParticleFadeScale, 0.0, 1.0);
        #else
            float diffZ = (depth - particleDepth) * (cFarClipPS - cNearClipPS);
            float fade = clamp(1.0 - diffZ * cSoftParticleFadeScale, 0.0, 1.0);
        #endif

        diffColor.a = max(diffColor.a - fade, 0.0);
    #endif

    #ifdef PERPIXEL
        // Per-pixel forward lighting
        vec3 lightColor;
        vec3 lightDir;
        vec3 finalColor;

        float diff = GetDiffuseVolumetric(vWorldPos.xyz);

        #ifdef SHADOW
            diff *= GetShadow(vShadowPos, vWorldPos.w);
        #endif
    
        #if defined(SPOTLIGHT)
            lightColor = vSpotPos.w > 0.0 ? texture2DProj(sLightSpotMap, vSpotPos).rgb * cLightColor.rgb : vec3(0.0, 0.0, 0.0);
        #elif defined(CUBEMASK)
            lightColor = textureCube(sLightCubeMap, vCubeMaskVec).rgb * cLightColor.rgb;
        #else
            lightColor = cLightColor.rgb;
        #endif

        finalColor = diff * lightColor * diffColor.rgb;
        gl_FragColor = vec4(GetLitFog(finalColor, fogFactor), diffColor.a);
    #else
        // Ambient & per-vertex lighting
        vec3 finalColor = vVertexLight * diffColor.rgb;

        gl_FragColor = vec4(GetFog(finalColor, fogFactor), diffColor.a);
    #endif
}
>>>>>>> 88faf5f3
<|MERGE_RESOLUTION|>--- conflicted
+++ resolved
@@ -1,4 +1,3 @@
-<<<<<<< HEAD
 #include "Uniforms.glsl"
 #include "Samplers.glsl"
 #include "Transform.glsl"
@@ -60,7 +59,7 @@
         #ifdef SHADOW
             // Shadow projection: transform from world space to shadow space
             for (int i = 0; i < NUMCASCADES; i++)
-                vShadowPos[i] = GetShadowPos(i, vec3(0, 0, 0), projWorldPos);
+                vShadowPos[i] = GetShadowPos(i, vec3(0.0, 0.0, 0.0), projWorldPos);
         #endif
 
         #ifdef SPOTLIGHT
@@ -161,165 +160,4 @@
 
         gl_FragColor = vec4(GetFog(finalColor, fogFactor), diffColor.a);
     #endif
-}
-=======
-#include "Uniforms.glsl"
-#include "Samplers.glsl"
-#include "Transform.glsl"
-#include "ScreenPos.glsl"
-#include "Lighting.glsl"
-#include "Fog.glsl"
-
-varying vec2 vTexCoord;
-varying vec4 vWorldPos;
-#ifdef VERTEXCOLOR
-    varying vec4 vColor;
-#endif
-#ifdef SOFTPARTICLES
-    varying vec4 vScreenPos;
-    uniform float cSoftParticleFadeScale;
-#endif
-#ifdef PERPIXEL
-    #ifdef SHADOW
-        #ifndef GL_ES
-            varying vec4 vShadowPos[NUMCASCADES];
-        #else
-            varying highp vec4 vShadowPos[NUMCASCADES];
-        #endif
-    #endif
-    #ifdef SPOTLIGHT
-        varying vec4 vSpotPos;
-    #endif
-    #ifdef POINTLIGHT
-        varying vec3 vCubeMaskVec;
-    #endif
-#else
-    varying vec3 vVertexLight;
-#endif
-
-void VS()
-{
-    mat4 modelMatrix = iModelMatrix;
-    vec3 worldPos = GetWorldPos(modelMatrix);
-    gl_Position = GetClipPos(worldPos);
-    vTexCoord = GetTexCoord(iTexCoord);
-    vWorldPos = vec4(worldPos, GetDepth(gl_Position));
-
-    #ifdef SOFTPARTICLES
-        vScreenPos = GetScreenPos(gl_Position);
-    #endif
-
-    #ifdef VERTEXCOLOR
-        vColor = iColor;
-    #endif
-
-    #ifdef PERPIXEL
-        // Per-pixel forward lighting
-        vec4 projWorldPos = vec4(worldPos, 1.0);
-
-        #ifdef SHADOW
-            // Shadow projection: transform from world space to shadow space
-            for (int i = 0; i < NUMCASCADES; i++)
-                vShadowPos[i] = GetShadowPos(i, vec3(0.0, 0.0, 0.0), projWorldPos);
-        #endif
-
-        #ifdef SPOTLIGHT
-            // Spotlight projection: transform from world space to projector texture coordinates
-            vSpotPos = projWorldPos * cLightMatrices[0];
-        #endif
-    
-        #ifdef POINTLIGHT
-            vCubeMaskVec = (worldPos - cLightPos.xyz) * mat3(cLightMatrices[0][0].xyz, cLightMatrices[0][1].xyz, cLightMatrices[0][2].xyz);
-        #endif
-    #else
-        // Ambient & per-vertex lighting
-        vVertexLight = GetAmbient(GetZonePos(worldPos));
-
-        #ifdef NUMVERTEXLIGHTS
-            for (int i = 0; i < NUMVERTEXLIGHTS; ++i)
-                vVertexLight += GetVertexLightVolumetric(i, worldPos) * cVertexLights[i * 3].rgb;
-        #endif
-    #endif
-}
-
-void PS()
-{
-    // Get material diffuse albedo
-    #ifdef DIFFMAP
-        vec4 diffInput = texture2D(sDiffMap, vTexCoord);
-        #ifdef ALPHAMASK
-            if (diffInput.a < 0.5)
-                discard;
-        #endif
-        vec4 diffColor = cMatDiffColor * diffInput;
-    #else
-        vec4 diffColor = cMatDiffColor;
-    #endif
-
-    #ifdef VERTEXCOLOR
-        diffColor *= vColor;
-    #endif
-
-    // Get fog factor
-    #ifdef HEIGHTFOG
-        float fogFactor = GetHeightFogFactor(vWorldPos.w, vWorldPos.y);
-    #else
-        float fogFactor = GetFogFactor(vWorldPos.w);
-    #endif
-
-    // Soft particle fade
-    // In expand mode depth test should be off. In that case do manual alpha discard test first to reduce fill rate
-    #ifdef SOFTPARTICLES
-        #ifdef EXPAND
-            if (diffColor.a < 0.01)
-                discard;
-        #endif
-
-        float particleDepth = vWorldPos.w;
-        #ifdef HWDEPTH
-            float depth = ReconstructDepth(texture2DProj(sDepthBuffer, vScreenPos).r);
-        #else
-            float depth = DecodeDepth(texture2DProj(sDepthBuffer, vScreenPos).rgb);
-        #endif
-
-        #ifdef EXPAND
-            float diffZ = max(particleDepth - depth, 0.0) * (cFarClipPS - cNearClipPS);
-            float fade = clamp(diffZ * cSoftParticleFadeScale, 0.0, 1.0);
-        #else
-            float diffZ = (depth - particleDepth) * (cFarClipPS - cNearClipPS);
-            float fade = clamp(1.0 - diffZ * cSoftParticleFadeScale, 0.0, 1.0);
-        #endif
-
-        diffColor.a = max(diffColor.a - fade, 0.0);
-    #endif
-
-    #ifdef PERPIXEL
-        // Per-pixel forward lighting
-        vec3 lightColor;
-        vec3 lightDir;
-        vec3 finalColor;
-
-        float diff = GetDiffuseVolumetric(vWorldPos.xyz);
-
-        #ifdef SHADOW
-            diff *= GetShadow(vShadowPos, vWorldPos.w);
-        #endif
-    
-        #if defined(SPOTLIGHT)
-            lightColor = vSpotPos.w > 0.0 ? texture2DProj(sLightSpotMap, vSpotPos).rgb * cLightColor.rgb : vec3(0.0, 0.0, 0.0);
-        #elif defined(CUBEMASK)
-            lightColor = textureCube(sLightCubeMap, vCubeMaskVec).rgb * cLightColor.rgb;
-        #else
-            lightColor = cLightColor.rgb;
-        #endif
-
-        finalColor = diff * lightColor * diffColor.rgb;
-        gl_FragColor = vec4(GetLitFog(finalColor, fogFactor), diffColor.a);
-    #else
-        // Ambient & per-vertex lighting
-        vec3 finalColor = vVertexLight * diffColor.rgb;
-
-        gl_FragColor = vec4(GetFog(finalColor, fogFactor), diffColor.a);
-    #endif
-}
->>>>>>> 88faf5f3
+}