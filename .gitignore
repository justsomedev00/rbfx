# Output directories
/bin/*
!/bin/**/
!/bin/*.bat
!/bin/*.sh
/bin/*.app/
/bin/*.app.dSYM/
/bin/jit/
/bin/Screenshots/
/bin/tool/
/bin/Cache/*
/bin/StringHashNames.json
/include/
/lib*/
generated/
/Source/Urho3D/tolua++-prefix/
/cmake-build*
captures/
.cxx/
.externalNativeBuild/

# Output files
/Source/**/*.a
/Source/ThirdParty/Assimp/revision.h
/Source/ThirdParty/Assimp/contrib/zlib/zconf.h
/Source/ThirdParty/Assimp/include/assimp/config.h
/Source/Urho3D/Precompiled.cpp
/Source/Urho3D/Urho3D.pc
/Source/Urho3D/Urho3D.pc.msvc
/Source/Urho3D/Urho3DAll.h
/Source/Urho3D/librevision.h

# Compiled shaders
*.vs?
*.ps?

# Compiled AngelScript
*.asc

# Compiled Lua script
*.luc

# Generated documentation
/Docs/html/
/Docs/qch/

# Saved sample scenes
/bin/Data/Scenes/Isometric2D.xml
/bin/Data/Scenes/Platformer2D.xml

# Eclipse project settings
/.*project
/.settings

# KDevelop project settings
/*.kdev?

# Qt Creator project settings
/CMakeLists.txt.user

# JetBrains IDE project settings
/.idea/
*.iml
/cmake-build-*/

# Code::Blocks project settings
/*.cbp

# Codelite project settings
/*.project
/*.workspace

# Android project settings
/android/local.properties
/android/build

# VSCode project settings
/build/*

# Android output directories
gradle*

# Visual Studio project settings
/.vs/
/CMakeSettings.json
/out/

# CMake generated build files
CMakeCache.txt
CMakeFiles/
CMakeScripts/
Makefile
cmake_install.cmake
install_manifest.txt
CPackConfig.cmake
CPackSourceConfig.cmake
CTestTestfile.cmake
/Source/**/*.cmake
!/Source/ThirdParty/SDL/cmake/*.cmake
!/Source/ThirdParty/SDL/include/*cmake
!/Source/ThirdParty/Assimp/cmake-modules/*cmake
/Docs/**/*.cmake

# Precompiled header files
*.gch/
*.pch/
*.pch.*

# Custom rake tasks
/.rake/
.rake_t_cache

# Misc.
configure*
*~
*.swp
.DS_Store
*.log
*.bak
Thumbs.db
<<<<<<< HEAD
.*
!.ci
*.DotSettings
*.DotSettings.user
__pycache__
*.csproj.user
=======
.directory

# Doxygen mess from absence of 'dot' dependency
CMakeDoxyFile.in
CMakeDoxygenDefaults.cmake
>>>>>>> b1370616
<|MERGE_RESOLUTION|>--- conflicted
+++ resolved
@@ -118,17 +118,13 @@
 *.log
 *.bak
 Thumbs.db
-<<<<<<< HEAD
 .*
 !.ci
 *.DotSettings
 *.DotSettings.user
 __pycache__
 *.csproj.user
-=======
-.directory
 
 # Doxygen mess from absence of 'dot' dependency
 CMakeDoxyFile.in
 CMakeDoxygenDefaults.cmake
->>>>>>> b1370616
