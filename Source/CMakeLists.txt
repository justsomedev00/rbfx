#
# Copyright (c) 2008-2020 the Urho3D project.
#
# Permission is hereby granted, free of charge, to any person obtaining a copy
# of this software and associated documentation files (the "Software"), to deal
# in the Software without restriction, including without limitation the rights
# to use, copy, modify, merge, publish, distribute, sublicense, and/or sell
# copies of the Software, and to permit persons to whom the Software is
# furnished to do so, subject to the following conditions:
#
# The above copyright notice and this permission notice shall be included in
# all copies or substantial portions of the Software.
#
# THE SOFTWARE IS PROVIDED "AS IS", WITHOUT WARRANTY OF ANY KIND, EXPRESS OR
# IMPLIED, INCLUDING BUT NOT LIMITED TO THE WARRANTIES OF MERCHANTABILITY,
# FITNESS FOR A PARTICULAR PURPOSE AND NONINFRINGEMENT. IN NO EVENT SHALL THE
# AUTHORS OR COPYRIGHT HOLDERS BE LIABLE FOR ANY CLAIM, DAMAGES OR OTHER
# LIABILITY, WHETHER IN AN ACTION OF CONTRACT, TORT OR OTHERWISE, ARISING FROM,
# OUT OF OR IN CONNECTION WITH THE SOFTWARE OR THE USE OR OTHER DEALINGS IN
# THE SOFTWARE.
#

if (MSVC)
    add_definitions(-D_CRT_SECURE_NO_WARNINGS)
    # Enable parallel builds
    if (URHO3D_PARALLEL_BUILD GREATER_EQUAL 2)
        ucm_add_flags(/MP${URHO3D_PARALLEL_BUILD})
    elseif (URHO3D_PARALLEL_BUILD)
        cmake_host_system_information(RESULT URHO3D_PARALLEL_BUILD QUERY NUMBER_OF_PHYSICAL_CORES)
        ucm_add_flags(/MP${URHO3D_PARALLEL_BUILD})
    endif ()
<<<<<<< HEAD
    # When we are building SDK, we need these tools in it, so macros from UrhoCommon.cmake work.
    if (CMAKE_INSTALL_PREFIX_INITIALIZED_TO_DEFAULT)
        set (URHO3D_NATIVE_PREFIX ${CMAKE_BINARY_DIR}/native)
    else ()
        set (URHO3D_NATIVE_PREFIX ${CMAKE_INSTALL_PREFIX})
    endif ()
	set (_CMAKE_GENERATOR_PLATFORM ${CMAKE_GENERATOR_PLATFORM})
	if (MSVC_IDE)
		if ("${CMAKE_HOST_SYSTEM_PROCESSOR}" STREQUAL "AMD64")
			set (CMAKE_GENERATOR_PLATFORM x64)
		elseif ("${CMAKE_HOST_SYSTEM_PROCESSOR}" STREQUAL "X86")	# TODO: Needs to be verified.
			set (CMAKE_GENERATOR_PLATFORM Win32)
		else ()
			set (CMAKE_GENERATOR_PLATFORM "${CMAKE_HOST_SYSTEM_PROCESSOR}")
		endif ()
	endif ()
    ExternalProject_Add (Urho3D-Native
        SOURCE_DIR ${rbfx_SOURCE_DIR}
        CMAKE_COMMAND ${ALTERNATE_COMMAND}
        CMAKE_ARGS -DURHO3D_ENABLE_ALL=OFF -DMINI_URHO=ON -DURHO3D_PACKAGING=ON -DBUILD_SHARED_LIBS=OFF
                   -DURHO3D_SYSTEMUI=OFF -DURHO3D_CSHARP=${URHO3D_CSHARP} -DCMAKE_INSTALL_PREFIX=${URHO3D_NATIVE_PREFIX}
				   ${EXTRA_GENERATOR_FLAGS}
    )
	set (CMAKE_GENERATOR_PLATFORM "${_CMAKE_GENERATOR_PLATFORM}")
	unset (_CMAKE_GENERATOR_PLATFORM)
    set (PACKAGE_TOOL    "${URHO3D_NATIVE_PREFIX}/${DEST_BIN_DIR_CONFIG}/PackageTool" CACHE STRING "" FORCE)
    set (SWIG_EXECUTABLE "${URHO3D_NATIVE_PREFIX}/${DEST_BIN_DIR_CONFIG}/swig"        CACHE STRING "" FORCE)
else ()
    set (PACKAGE_TOOL    "$<TARGET_FILE:PackageTool>"                                 CACHE STRING "" FORCE)
    set (SWIG_EXECUTABLE "$<TARGET_FILE:swig>"                                        CACHE STRING "" FORCE)
=======
>>>>>>> 4e4e258a
endif ()

add_subdirectory (ThirdParty)
add_subdirectory (Urho3D)
add_subdirectory (Tools)
add_subdirectory (Samples)
add_subdirectory (Tests)

# Check options outside so user can add Player and/or Editor explicitly afterwards.
if (URHO3D_PLAYER)
    add_subdirectory (Player)
endif ()
if (URHO3D_EDITOR)
    add_subdirectory (Editor)
endif ()

# Generate a helper script for consuming built tools during crosscompiling.
set(SWIG_EXECUTABLE OFF)
set(PACKAGE_TOOL OFF)
if (TARGET swig)
    set (SWIG_EXECUTABLE ${DEST_BIN_DIR_CONFIG}/$<TARGET_FILE_NAME:swig>)
endif ()
if (TARGET PackageTool)
    set (PACKAGE_TOOL ${DEST_BIN_DIR_CONFIG}/$<TARGET_FILE_NAME:PackageTool>)
endif ()
file(MAKE_DIRECTORY ${CMAKE_BINARY_DIR}/share/CMake)
configure_file("${rbfx_SOURCE_DIR}/CMake/SDKTools.cmake.in" "${CMAKE_BINARY_DIR}/share/CMake/SDKTools.cmake.in" @ONLY)
file(GENERATE OUTPUT "${CMAKE_BINARY_DIR}/share/CMake/SDKTools-$<CONFIG>.cmake" INPUT "${CMAKE_BINARY_DIR}/share/CMake/SDKTools.cmake.in")
file(COPY "${rbfx_SOURCE_DIR}/CMake/SDKTools.cmake" DESTINATION "${CMAKE_BINARY_DIR}/share/CMake/")
foreach (config ${CMAKE_CONFIGURATION_TYPES} ${CMAKE_BUILD_TYPE})
    install(FILES ${CMAKE_BINARY_DIR}/share/CMake/SDKTools-${config}.cmake DESTINATION ${DEST_SHARE_DIR}/CMake)
endforeach ()
install(FILES ${CMAKE_BINARY_DIR}/share/CMake/SDKTools.cmake DESTINATION ${DEST_SHARE_DIR}/CMake)
unset(config)

if (URHO3D_CSHARP AND NOT CMAKE_VS_MSBUILD_COMMAND)
    # Generate a VS solution for C# projects when outside of visual studio.
    vs_generate_sln(${CMAKE_BINARY_DIR}/${CMAKE_PROJECT_NAME}.sln ${RBFX_CSPROJ_LIST})

    if (LINUX)
        # On linux instance of dotnet may hang indefinitely which prevents CMake from detecting build completion and hangs the build.
        set (DOTNET_LINUX_MSBUILD_WORKAROUND COMMAND ${rbfx_SOURCE_DIR}/script/.kill_dangling_dotnet.sh ${DOTNET})
    elseif (MACOS)
        # On MacOS Xcode pollutes environment which causes MSBuild to compile all managed targets into Urho3DNet assembly and compilation fails because file contents is not what next build step expects.
        set (DOTNET_MACOS_MSBUILD_WORKAROUND env -u TARGET_NAME -u TARGETNAME)
    endif ()
    add_custom_target(BuildManagedTargets ALL
        COMMAND ${DOTNET_MACOS_MSBUILD_WORKAROUND} ${DOTNET} build ${CMAKE_BINARY_DIR}/${CMAKE_PROJECT_NAME}.sln
            -restore -noLogo -interactive:false -nr:false -p:CMAKE_BINARY_DIR=${CMAKE_BINARY_DIR}/
            -consoleLoggerParameters:ErrorsOnly -p:Platform=${URHO3D_PLATFORM} -p:Configuration=${URHO3D_CONFIG}
            ${DOTNET_LINUX_MSBUILD_WORKAROUND}
        DEPENDS Urho3D)
    foreach (TARGET libEditor libPlayer)
        if (TARGET ${TARGET})
            add_dependencies(BuildManagedTargets ${TARGET})
        endif ()
    endforeach ()
endif ()
install(FILES
    ${rbfx_SOURCE_DIR}/script/rbfx.natvis
    ${rbfx_SOURCE_DIR}/script/rbfx.vscode.unix.natvis
    DESTINATION ${DEST_SHARE_DIR})

# This is a normal install that users are supposed to use.
install(EXPORT Urho3D DESTINATION ${DEST_SHARE_DIR}/CMake)<|MERGE_RESOLUTION|>--- conflicted
+++ resolved
@@ -29,39 +29,6 @@
         cmake_host_system_information(RESULT URHO3D_PARALLEL_BUILD QUERY NUMBER_OF_PHYSICAL_CORES)
         ucm_add_flags(/MP${URHO3D_PARALLEL_BUILD})
     endif ()
-<<<<<<< HEAD
-    # When we are building SDK, we need these tools in it, so macros from UrhoCommon.cmake work.
-    if (CMAKE_INSTALL_PREFIX_INITIALIZED_TO_DEFAULT)
-        set (URHO3D_NATIVE_PREFIX ${CMAKE_BINARY_DIR}/native)
-    else ()
-        set (URHO3D_NATIVE_PREFIX ${CMAKE_INSTALL_PREFIX})
-    endif ()
-	set (_CMAKE_GENERATOR_PLATFORM ${CMAKE_GENERATOR_PLATFORM})
-	if (MSVC_IDE)
-		if ("${CMAKE_HOST_SYSTEM_PROCESSOR}" STREQUAL "AMD64")
-			set (CMAKE_GENERATOR_PLATFORM x64)
-		elseif ("${CMAKE_HOST_SYSTEM_PROCESSOR}" STREQUAL "X86")	# TODO: Needs to be verified.
-			set (CMAKE_GENERATOR_PLATFORM Win32)
-		else ()
-			set (CMAKE_GENERATOR_PLATFORM "${CMAKE_HOST_SYSTEM_PROCESSOR}")
-		endif ()
-	endif ()
-    ExternalProject_Add (Urho3D-Native
-        SOURCE_DIR ${rbfx_SOURCE_DIR}
-        CMAKE_COMMAND ${ALTERNATE_COMMAND}
-        CMAKE_ARGS -DURHO3D_ENABLE_ALL=OFF -DMINI_URHO=ON -DURHO3D_PACKAGING=ON -DBUILD_SHARED_LIBS=OFF
-                   -DURHO3D_SYSTEMUI=OFF -DURHO3D_CSHARP=${URHO3D_CSHARP} -DCMAKE_INSTALL_PREFIX=${URHO3D_NATIVE_PREFIX}
-				   ${EXTRA_GENERATOR_FLAGS}
-    )
-	set (CMAKE_GENERATOR_PLATFORM "${_CMAKE_GENERATOR_PLATFORM}")
-	unset (_CMAKE_GENERATOR_PLATFORM)
-    set (PACKAGE_TOOL    "${URHO3D_NATIVE_PREFIX}/${DEST_BIN_DIR_CONFIG}/PackageTool" CACHE STRING "" FORCE)
-    set (SWIG_EXECUTABLE "${URHO3D_NATIVE_PREFIX}/${DEST_BIN_DIR_CONFIG}/swig"        CACHE STRING "" FORCE)
-else ()
-    set (PACKAGE_TOOL    "$<TARGET_FILE:PackageTool>"                                 CACHE STRING "" FORCE)
-    set (SWIG_EXECUTABLE "$<TARGET_FILE:swig>"                                        CACHE STRING "" FORCE)
-=======
->>>>>>> 4e4e258a
 endif ()
 
 add_subdirectory (ThirdParty)
