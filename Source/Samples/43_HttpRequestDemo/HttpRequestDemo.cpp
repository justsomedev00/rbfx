//
// Copyright (c) 2008-2020 the Urho3D project.
//
// Permission is hereby granted, free of charge, to any person obtaining a copy
// of this software and associated documentation files (the "Software"), to deal
// in the Software without restriction, including without limitation the rights
// to use, copy, modify, merge, publish, distribute, sublicense, and/or sell
// copies of the Software, and to permit persons to whom the Software is
// furnished to do so, subject to the following conditions:
//
// The above copyright notice and this permission notice shall be included in
// all copies or substantial portions of the Software.
//
// THE SOFTWARE IS PROVIDED "AS IS", WITHOUT WARRANTY OF ANY KIND, EXPRESS OR
// IMPLIED, INCLUDING BUT NOT LIMITED TO THE WARRANTIES OF MERCHANTABILITY,
// FITNESS FOR A PARTICULAR PURPOSE AND NONINFRINGEMENT. IN NO EVENT SHALL THE
// AUTHORS OR COPYRIGHT HOLDERS BE LIABLE FOR ANY CLAIM, DAMAGES OR OTHER
// LIABILITY, WHETHER IN AN ACTION OF CONTRACT, TORT OR OTHERWISE, ARISING FROM,
// OUT OF OR IN CONNECTION WITH THE SOFTWARE OR THE USE OR OTHER DEALINGS IN
// THE SOFTWARE.
//

#include <Urho3D/Core/CoreEvents.h>
#include <Urho3D/Core/ProcessUtils.h>
#include <Urho3D/Input/Input.h>
#include <Urho3D/Network/Network.h>
#include <Urho3D/Network/HttpRequest.h>
#include <Urho3D/UI/Font.h>
#include <Urho3D/UI/Text.h>
#include <Urho3D/UI/UI.h>

#include "HttpRequestDemo.h"

#include <Urho3D/DebugNew.h>


HttpRequestDemo::HttpRequestDemo(Context* context) :
    Sample(context)
{
}

void HttpRequestDemo::Start()
{
    // Execute base class startup
    Sample::Start();

    // Create the user interface
    CreateUI();

    // Subscribe to basic events such as update
    SubscribeToEvents();

    // Set the mouse mode to use in the sample
    Sample::InitMouseMode(MM_FREE);
}

void HttpRequestDemo::CreateUI()
{
    auto* cache = GetSubsystem<ResourceCache>();

    // Construct new Text object
    text_ = new Text(context_);

    // Set font and text color
    text_->SetFont(cache->GetResource<Font>("Fonts/Anonymous Pro.ttf"), 15);
    text_->SetColor(Color(1.0f, 1.0f, 0.0f));

    // Align Text center-screen
    text_->SetHorizontalAlignment(HA_CENTER);
    text_->SetVerticalAlignment(VA_CENTER);

    // Add Text instance to the UI root element
    GetSubsystem<UI>()->GetRoot()->AddChild(text_);
}

void HttpRequestDemo::SubscribeToEvents()
{
    // Subscribe HandleUpdate() function for processing HTTP request
    SubscribeToEvent(E_UPDATE, URHO3D_HANDLER(HttpRequestDemo, HandleUpdate));
}

void HttpRequestDemo::HandleUpdate(StringHash eventType, VariantMap& eventData)
{
    auto* network = GetSubsystem<Network>();

<<<<<<< HEAD
    if (httpRequest_ == nullptr)
=======
    if (httpRequest_.Null())
#ifdef URHO3D_SSL
        httpRequest_ = network->MakeHttpRequest("https://api.ipify.org/?format=json");
#else
>>>>>>> 520a0e50
        httpRequest_ = network->MakeHttpRequest("http://httpbin.org/ip");
#endif
    else
    {
        // Initializing HTTP request
        if (httpRequest_->GetState() == HTTP_INITIALIZING)
            return;
        // An error has occurred
        else if (httpRequest_->GetState() == HTTP_ERROR)
        {
            text_->SetText("An error has occurred: " + httpRequest_->GetError());
            UnsubscribeFromEvent("Update");
            URHO3D_LOGERRORF("HttpRequest error: %s", httpRequest_->GetError().CString());
        }
        // Get message data
        else
        {
            if (httpRequest_->GetAvailableSize() > 0)
                message_ += httpRequest_->ReadLine();
            else
            {
                text_->SetText("Processing...");

                SharedPtr<JSONFile> json(new JSONFile(context_));
                json->FromString(message_);

#ifdef URHO3D_SSL
                JSONValue val = json->GetRoot().Get("ip");
#else
                JSONValue val = json->GetRoot().Get("origin");
#endif

                if (val.IsNull())
                    text_->SetText("Invalid JSON response retrieved!");
                else
                    text_->SetText("Your IP is: " + val.GetString());

                UnsubscribeFromEvent("Update");
            }
        }
    }
}<|MERGE_RESOLUTION|>--- conflicted
+++ resolved
@@ -83,14 +83,10 @@
 {
     auto* network = GetSubsystem<Network>();
 
-<<<<<<< HEAD
-    if (httpRequest_ == nullptr)
-=======
     if (httpRequest_.Null())
 #ifdef URHO3D_SSL
         httpRequest_ = network->MakeHttpRequest("https://api.ipify.org/?format=json");
 #else
->>>>>>> 520a0e50
         httpRequest_ = network->MakeHttpRequest("http://httpbin.org/ip");
 #endif
     else
@@ -103,7 +99,7 @@
         {
             text_->SetText("An error has occurred: " + httpRequest_->GetError());
             UnsubscribeFromEvent("Update");
-            URHO3D_LOGERRORF("HttpRequest error: %s", httpRequest_->GetError().CString());
+            URHO3D_LOGERRORF("HttpRequest error: %s", httpRequest_->GetError().c_str());
         }
         // Get message data
         else
