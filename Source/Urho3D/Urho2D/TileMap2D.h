--- conflicted
+++ resolved
@@ -62,12 +62,8 @@
     const TileMapInfo2D& GetInfo() const { return info_; }
 
     /// Return number of layers.
-<<<<<<< HEAD
+    /// @property
     unsigned GetNumLayers() const { return layers_.size(); }
-=======
-    /// @property
-    unsigned GetNumLayers() const { return layers_.Size(); }
->>>>>>> d12e7661
 
     /// Return tile map layer at index.
     TileMapLayer2D* GetLayer(unsigned index) const;
