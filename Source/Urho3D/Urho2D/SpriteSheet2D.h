<<<<<<< HEAD
//
// Copyright (c) 2008-2020 the Urho3D project.
//
// Permission is hereby granted, free of charge, to any person obtaining a copy
// of this software and associated documentation files (the "Software"), to deal
// in the Software without restriction, including without limitation the rights
// to use, copy, modify, merge, publish, distribute, sublicense, and/or sell
// copies of the Software, and to permit persons to whom the Software is
// furnished to do so, subject to the following conditions:
//
// The above copyright notice and this permission notice shall be included in
// all copies or substantial portions of the Software.
//
// THE SOFTWARE IS PROVIDED "AS IS", WITHOUT WARRANTY OF ANY KIND, EXPRESS OR
// IMPLIED, INCLUDING BUT NOT LIMITED TO THE WARRANTIES OF MERCHANTABILITY,
// FITNESS FOR A PARTICULAR PURPOSE AND NONINFRINGEMENT. IN NO EVENT SHALL THE
// AUTHORS OR COPYRIGHT HOLDERS BE LIABLE FOR ANY CLAIM, DAMAGES OR OTHER
// LIABILITY, WHETHER IN AN ACTION OF CONTRACT, TORT OR OTHERWISE, ARISING FROM,
// OUT OF OR IN CONNECTION WITH THE SOFTWARE OR THE USE OR OTHER DEALINGS IN
// THE SOFTWARE.
//

#pragma once

#include "../Resource/Resource.h"

namespace Urho3D
{

class PListFile;
class Sprite2D;
class Texture2D;
class XMLFile;
class JSONFile;

/// Sprite sheet.
class URHO3D_API SpriteSheet2D : public Resource
{
    URHO3D_OBJECT(SpriteSheet2D, Resource);

public:
    /// Construct.
    explicit SpriteSheet2D(Context* context);
    /// Destruct.
    ~SpriteSheet2D() override;
    /// Register object factory.
    static void RegisterObject(Context* context);

    /// Load resource from stream. May be called from a worker thread. Return true if successful.
    bool BeginLoad(Deserializer& source) override;
    /// Finish resource loading. Always called from the main thread. Return true if successful.
    bool EndLoad() override;

    /// Set texture.
    void SetTexture(Texture2D* texture);
    /// Define sprite.
    void DefineSprite(const ea::string& name, const IntRect& rectangle, const Vector2& hotSpot = Vector2(0.5f, 0.5f),
        const IntVector2& offset = IntVector2::ZERO);

    /// Return texture.
    Texture2D* GetTexture() const { return texture_; }
    /// Return sprite.
    Sprite2D* GetSprite(const ea::string& name) const;

    /// Return sprite mapping.
    const ea::unordered_map<ea::string, SharedPtr<Sprite2D> >& GetSpriteMapping() const { return spriteMapping_; }

private:
    /// Begin load from PList file.
    bool BeginLoadFromPListFile(Deserializer& source);
    /// End load from PList file.
    bool EndLoadFromPListFile();

    /// Begin load from XML file.
    bool BeginLoadFromXMLFile(Deserializer& source);
    /// End load from XML file.
    bool EndLoadFromXMLFile();
    /// Begin load from JSON file.
    bool BeginLoadFromJSONFile(Deserializer& source);
    /// End load from JSON file.
    bool EndLoadFromJSONFile();

    /// Texture.
    SharedPtr<Texture2D> texture_;
    /// Sprite mapping.
    ea::unordered_map<ea::string, SharedPtr<Sprite2D> > spriteMapping_;
    /// PList file used while loading.
    SharedPtr<PListFile> loadPListFile_;
    /// XML file used while loading.
    SharedPtr<XMLFile> loadXMLFile_;
    /// JSON file used while loading.
    SharedPtr<JSONFile> loadJSONFile_;
    /// Texture name used while loading.
    ea::string loadTextureName_;
};

}
=======
//
// Copyright (c) 2008-2020 the Urho3D project.
//
// Permission is hereby granted, free of charge, to any person obtaining a copy
// of this software and associated documentation files (the "Software"), to deal
// in the Software without restriction, including without limitation the rights
// to use, copy, modify, merge, publish, distribute, sublicense, and/or sell
// copies of the Software, and to permit persons to whom the Software is
// furnished to do so, subject to the following conditions:
//
// The above copyright notice and this permission notice shall be included in
// all copies or substantial portions of the Software.
//
// THE SOFTWARE IS PROVIDED "AS IS", WITHOUT WARRANTY OF ANY KIND, EXPRESS OR
// IMPLIED, INCLUDING BUT NOT LIMITED TO THE WARRANTIES OF MERCHANTABILITY,
// FITNESS FOR A PARTICULAR PURPOSE AND NONINFRINGEMENT. IN NO EVENT SHALL THE
// AUTHORS OR COPYRIGHT HOLDERS BE LIABLE FOR ANY CLAIM, DAMAGES OR OTHER
// LIABILITY, WHETHER IN AN ACTION OF CONTRACT, TORT OR OTHERWISE, ARISING FROM,
// OUT OF OR IN CONNECTION WITH THE SOFTWARE OR THE USE OR OTHER DEALINGS IN
// THE SOFTWARE.
//

#pragma once

#include "../Resource/Resource.h"

namespace Urho3D
{

class PListFile;
class Sprite2D;
class Texture2D;
class XMLFile;
class JSONFile;

/// Sprite sheet.
class URHO3D_API SpriteSheet2D : public Resource
{
    URHO3D_OBJECT(SpriteSheet2D, Resource);

public:
    /// Construct.
    explicit SpriteSheet2D(Context* context);
    /// Destruct.
    ~SpriteSheet2D() override;
    /// Register object factory.
    static void RegisterObject(Context* context);

    /// Load resource from stream. May be called from a worker thread. Return true if successful.
    bool BeginLoad(Deserializer& source) override;
    /// Finish resource loading. Always called from the main thread. Return true if successful.
    bool EndLoad() override;

    /// Set texture.
    /// @property
    void SetTexture(Texture2D* texture);
    /// Define sprite.
    void DefineSprite(const String& name, const IntRect& rectangle, const Vector2& hotSpot = Vector2(0.5f, 0.5f),
        const IntVector2& offset = IntVector2::ZERO);

    /// Return texture.
    /// @property
    Texture2D* GetTexture() const { return texture_; }
    /// Return sprite.
    Sprite2D* GetSprite(const String& name) const;

    /// Return sprite mapping.
    const HashMap<String, SharedPtr<Sprite2D> >& GetSpriteMapping() const { return spriteMapping_; }

private:
    /// Begin load from PList file.
    bool BeginLoadFromPListFile(Deserializer& source);
    /// End load from PList file.
    bool EndLoadFromPListFile();

    /// Begin load from XML file.
    bool BeginLoadFromXMLFile(Deserializer& source);
    /// End load from XML file.
    bool EndLoadFromXMLFile();
    /// Begin load from JSON file.
    bool BeginLoadFromJSONFile(Deserializer& source);
    /// End load from JSON file.
    bool EndLoadFromJSONFile();

    /// Texture.
    SharedPtr<Texture2D> texture_;
    /// Sprite mapping.
    HashMap<String, SharedPtr<Sprite2D> > spriteMapping_;
    /// PList file used while loading.
    SharedPtr<PListFile> loadPListFile_;
    /// XML file used while loading.
    SharedPtr<XMLFile> loadXMLFile_;
    /// JSON file used while loading.
    SharedPtr<JSONFile> loadJSONFile_;
    /// Texture name used while loading.
    String loadTextureName_;
};

}
>>>>>>> c85522b1
<|MERGE_RESOLUTION|>--- conflicted
+++ resolved
@@ -1,102 +1,3 @@
-<<<<<<< HEAD
-//
-// Copyright (c) 2008-2020 the Urho3D project.
-//
-// Permission is hereby granted, free of charge, to any person obtaining a copy
-// of this software and associated documentation files (the "Software"), to deal
-// in the Software without restriction, including without limitation the rights
-// to use, copy, modify, merge, publish, distribute, sublicense, and/or sell
-// copies of the Software, and to permit persons to whom the Software is
-// furnished to do so, subject to the following conditions:
-//
-// The above copyright notice and this permission notice shall be included in
-// all copies or substantial portions of the Software.
-//
-// THE SOFTWARE IS PROVIDED "AS IS", WITHOUT WARRANTY OF ANY KIND, EXPRESS OR
-// IMPLIED, INCLUDING BUT NOT LIMITED TO THE WARRANTIES OF MERCHANTABILITY,
-// FITNESS FOR A PARTICULAR PURPOSE AND NONINFRINGEMENT. IN NO EVENT SHALL THE
-// AUTHORS OR COPYRIGHT HOLDERS BE LIABLE FOR ANY CLAIM, DAMAGES OR OTHER
-// LIABILITY, WHETHER IN AN ACTION OF CONTRACT, TORT OR OTHERWISE, ARISING FROM,
-// OUT OF OR IN CONNECTION WITH THE SOFTWARE OR THE USE OR OTHER DEALINGS IN
-// THE SOFTWARE.
-//
-
-#pragma once
-
-#include "../Resource/Resource.h"
-
-namespace Urho3D
-{
-
-class PListFile;
-class Sprite2D;
-class Texture2D;
-class XMLFile;
-class JSONFile;
-
-/// Sprite sheet.
-class URHO3D_API SpriteSheet2D : public Resource
-{
-    URHO3D_OBJECT(SpriteSheet2D, Resource);
-
-public:
-    /// Construct.
-    explicit SpriteSheet2D(Context* context);
-    /// Destruct.
-    ~SpriteSheet2D() override;
-    /// Register object factory.
-    static void RegisterObject(Context* context);
-
-    /// Load resource from stream. May be called from a worker thread. Return true if successful.
-    bool BeginLoad(Deserializer& source) override;
-    /// Finish resource loading. Always called from the main thread. Return true if successful.
-    bool EndLoad() override;
-
-    /// Set texture.
-    void SetTexture(Texture2D* texture);
-    /// Define sprite.
-    void DefineSprite(const ea::string& name, const IntRect& rectangle, const Vector2& hotSpot = Vector2(0.5f, 0.5f),
-        const IntVector2& offset = IntVector2::ZERO);
-
-    /// Return texture.
-    Texture2D* GetTexture() const { return texture_; }
-    /// Return sprite.
-    Sprite2D* GetSprite(const ea::string& name) const;
-
-    /// Return sprite mapping.
-    const ea::unordered_map<ea::string, SharedPtr<Sprite2D> >& GetSpriteMapping() const { return spriteMapping_; }
-
-private:
-    /// Begin load from PList file.
-    bool BeginLoadFromPListFile(Deserializer& source);
-    /// End load from PList file.
-    bool EndLoadFromPListFile();
-
-    /// Begin load from XML file.
-    bool BeginLoadFromXMLFile(Deserializer& source);
-    /// End load from XML file.
-    bool EndLoadFromXMLFile();
-    /// Begin load from JSON file.
-    bool BeginLoadFromJSONFile(Deserializer& source);
-    /// End load from JSON file.
-    bool EndLoadFromJSONFile();
-
-    /// Texture.
-    SharedPtr<Texture2D> texture_;
-    /// Sprite mapping.
-    ea::unordered_map<ea::string, SharedPtr<Sprite2D> > spriteMapping_;
-    /// PList file used while loading.
-    SharedPtr<PListFile> loadPListFile_;
-    /// XML file used while loading.
-    SharedPtr<XMLFile> loadXMLFile_;
-    /// JSON file used while loading.
-    SharedPtr<JSONFile> loadJSONFile_;
-    /// Texture name used while loading.
-    ea::string loadTextureName_;
-};
-
-}
-=======
 //
 // Copyright (c) 2008-2020 the Urho3D project.
 //
@@ -154,17 +55,17 @@
     /// @property
     void SetTexture(Texture2D* texture);
     /// Define sprite.
-    void DefineSprite(const String& name, const IntRect& rectangle, const Vector2& hotSpot = Vector2(0.5f, 0.5f),
+    void DefineSprite(const ea::string& name, const IntRect& rectangle, const Vector2& hotSpot = Vector2(0.5f, 0.5f),
         const IntVector2& offset = IntVector2::ZERO);
 
     /// Return texture.
     /// @property
     Texture2D* GetTexture() const { return texture_; }
     /// Return sprite.
-    Sprite2D* GetSprite(const String& name) const;
+    Sprite2D* GetSprite(const ea::string& name) const;
 
     /// Return sprite mapping.
-    const HashMap<String, SharedPtr<Sprite2D> >& GetSpriteMapping() const { return spriteMapping_; }
+    const ea::unordered_map<ea::string, SharedPtr<Sprite2D> >& GetSpriteMapping() const { return spriteMapping_; }
 
 private:
     /// Begin load from PList file.
@@ -184,7 +85,7 @@
     /// Texture.
     SharedPtr<Texture2D> texture_;
     /// Sprite mapping.
-    HashMap<String, SharedPtr<Sprite2D> > spriteMapping_;
+    ea::unordered_map<ea::string, SharedPtr<Sprite2D> > spriteMapping_;
     /// PList file used while loading.
     SharedPtr<PListFile> loadPListFile_;
     /// XML file used while loading.
@@ -192,8 +93,7 @@
     /// JSON file used while loading.
     SharedPtr<JSONFile> loadJSONFile_;
     /// Texture name used while loading.
-    String loadTextureName_;
+    ea::string loadTextureName_;
 };
 
-}
->>>>>>> c85522b1
+}