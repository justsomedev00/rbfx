<<<<<<< HEAD
//
// Copyright (c) 2008-2020 the Urho3D project.
//
// Permission is hereby granted, free of charge, to any person obtaining a copy
// of this software and associated documentation files (the "Software"), to deal
// in the Software without restriction, including without limitation the rights
// to use, copy, modify, merge, publish, distribute, sublicense, and/or sell
// copies of the Software, and to permit persons to whom the Software is
// furnished to do so, subject to the following conditions:
//
// The above copyright notice and this permission notice shall be included in
// all copies or substantial portions of the Software.
//
// THE SOFTWARE IS PROVIDED "AS IS", WITHOUT WARRANTY OF ANY KIND, EXPRESS OR
// IMPLIED, INCLUDING BUT NOT LIMITED TO THE WARRANTIES OF MERCHANTABILITY,
// FITNESS FOR A PARTICULAR PURPOSE AND NONINFRINGEMENT. IN NO EVENT SHALL THE
// AUTHORS OR COPYRIGHT HOLDERS BE LIABLE FOR ANY CLAIM, DAMAGES OR OTHER
// LIABILITY, WHETHER IN AN ACTION OF CONTRACT, TORT OR OTHERWISE, ARISING FROM,
// OUT OF OR IN CONNECTION WITH THE SOFTWARE OR THE USE OR OTHER DEALINGS IN
// THE SOFTWARE.
//

#pragma once

#include "../Math/Matrix3x4.h"

namespace Urho3D
{

/// Surface in three-dimensional space.
class URHO3D_API Plane
{
public:
    /// Construct a degenerate plane with zero normal and parameter.
    Plane() noexcept :
        d_(0.0f)
    {
    }

    /// Copy-construct from another plane.
    Plane(const Plane& plane) noexcept = default;

    /// Construct from 3 vertices.
    Plane(const Vector3& v0, const Vector3& v1, const Vector3& v2) noexcept
    {
        Define(v0, v1, v2);
    }

    /// Construct from a normal vector and a point on the plane.
    Plane(const Vector3& normal, const Vector3& point) noexcept
    {
        Define(normal, point);
    }

    /// Construct from a 4-dimensional vector, where the w coordinate is the plane parameter.
    explicit Plane(const Vector4& plane) noexcept
    {
        Define(plane);
    }

    /// Assign from another plane.
    Plane& operator =(const Plane& rhs) noexcept = default;

    /// Define from 3 vertices.
    void Define(const Vector3& v0, const Vector3& v1, const Vector3& v2)
    {
        Vector3 dist1 = v1 - v0;
        Vector3 dist2 = v2 - v0;

        Define(dist1.CrossProduct(dist2), v0);
    }

    /// Define from a normal vector and a point on the plane.
    void Define(const Vector3& normal, const Vector3& point)
    {
        normal_ = normal.Normalized();
        absNormal_ = normal_.Abs();
        d_ = -normal_.DotProduct(point);
    }

    /// Define from a 4-dimensional vector, where the w coordinate is the plane parameter.
    void Define(const Vector4& plane)
    {
        normal_ = Vector3(plane.x_, plane.y_, plane.z_);
        absNormal_ = normal_.Abs();
        d_ = plane.w_;
    }

    /// Transform with a 3x3 matrix.
    void Transform(const Matrix3& transform);
    /// Transform with a 3x4 matrix.
    void Transform(const Matrix3x4& transform);
    /// Transform with a 4x4 matrix.
    void Transform(const Matrix4& transform);

    /// Project a point on the plane.
    Vector3 Project(const Vector3& point) const { return point - normal_ * (normal_.DotProduct(point) + d_); }

    /// Return signed distance to a point.
    float Distance(const Vector3& point) const { return normal_.DotProduct(point) + d_; }

    /// Reflect a normalized direction vector.
    Vector3 Reflect(const Vector3& direction) const { return direction - (2.0f * normal_.DotProduct(direction) * normal_); }

    /// Return a reflection matrix.
    Matrix3x4 ReflectionMatrix() const;
    /// Return transformed by a 3x3 matrix.
    Plane Transformed(const Matrix3& transform) const;
    /// Return transformed by a 3x4 matrix.
    Plane Transformed(const Matrix3x4& transform) const;
    /// Return transformed by a 4x4 matrix.
    Plane Transformed(const Matrix4& transform) const;

    /// Return as a vector.
    Vector4 ToVector4() const { return Vector4(normal_, d_); }

    /// Plane normal.
    Vector3 normal_;
    /// Plane absolute normal.
    Vector3 absNormal_;
    /// Plane constant.
    float d_{};

    /// Plane at origin with normal pointing up.
    static const Plane UP;
};

}
=======
//
// Copyright (c) 2008-2020 the Urho3D project.
//
// Permission is hereby granted, free of charge, to any person obtaining a copy
// of this software and associated documentation files (the "Software"), to deal
// in the Software without restriction, including without limitation the rights
// to use, copy, modify, merge, publish, distribute, sublicense, and/or sell
// copies of the Software, and to permit persons to whom the Software is
// furnished to do so, subject to the following conditions:
//
// The above copyright notice and this permission notice shall be included in
// all copies or substantial portions of the Software.
//
// THE SOFTWARE IS PROVIDED "AS IS", WITHOUT WARRANTY OF ANY KIND, EXPRESS OR
// IMPLIED, INCLUDING BUT NOT LIMITED TO THE WARRANTIES OF MERCHANTABILITY,
// FITNESS FOR A PARTICULAR PURPOSE AND NONINFRINGEMENT. IN NO EVENT SHALL THE
// AUTHORS OR COPYRIGHT HOLDERS BE LIABLE FOR ANY CLAIM, DAMAGES OR OTHER
// LIABILITY, WHETHER IN AN ACTION OF CONTRACT, TORT OR OTHERWISE, ARISING FROM,
// OUT OF OR IN CONNECTION WITH THE SOFTWARE OR THE USE OR OTHER DEALINGS IN
// THE SOFTWARE.
//

#pragma once

#include "../Math/Matrix3x4.h"

namespace Urho3D
{

/// Surface in three-dimensional space.
/// @allfloats
class URHO3D_API Plane
{
public:
    /// Construct a degenerate plane with zero normal and parameter.
    Plane() noexcept :
        d_(0.0f)
    {
    }

    /// Copy-construct from another plane.
    Plane(const Plane& plane) noexcept = default;

    /// Construct from 3 vertices.
    Plane(const Vector3& v0, const Vector3& v1, const Vector3& v2) noexcept
    {
        Define(v0, v1, v2);
    }

    /// Construct from a normal vector and a point on the plane.
    Plane(const Vector3& normal, const Vector3& point) noexcept
    {
        Define(normal, point);
    }

    /// Construct from a 4-dimensional vector, where the w coordinate is the plane parameter.
    explicit Plane(const Vector4& plane) noexcept
    {
        Define(plane);
    }

    /// Assign from another plane.
    Plane& operator =(const Plane& rhs) noexcept = default;

    /// Define from 3 vertices.
    void Define(const Vector3& v0, const Vector3& v1, const Vector3& v2)
    {
        Vector3 dist1 = v1 - v0;
        Vector3 dist2 = v2 - v0;

        Define(dist1.CrossProduct(dist2), v0);
    }

    /// Define from a normal vector and a point on the plane.
    void Define(const Vector3& normal, const Vector3& point)
    {
        normal_ = normal.Normalized();
        absNormal_ = normal_.Abs();
        d_ = -normal_.DotProduct(point);
    }

    /// Define from a 4-dimensional vector, where the w coordinate is the plane parameter.
    void Define(const Vector4& plane)
    {
        normal_ = Vector3(plane.x_, plane.y_, plane.z_);
        absNormal_ = normal_.Abs();
        d_ = plane.w_;
    }

    /// Transform with a 3x3 matrix.
    void Transform(const Matrix3& transform);
    /// Transform with a 3x4 matrix.
    void Transform(const Matrix3x4& transform);
    /// Transform with a 4x4 matrix.
    void Transform(const Matrix4& transform);

    /// Project a point on the plane.
    Vector3 Project(const Vector3& point) const { return point - normal_ * (normal_.DotProduct(point) + d_); }

    /// Return signed distance to a point.
    float Distance(const Vector3& point) const { return normal_.DotProduct(point) + d_; }

    /// Reflect a normalized direction vector.
    Vector3 Reflect(const Vector3& direction) const { return direction - (2.0f * normal_.DotProduct(direction) * normal_); }

    /// Return a reflection matrix.
    /// @property
    Matrix3x4 ReflectionMatrix() const;
    /// Return transformed by a 3x3 matrix.
    Plane Transformed(const Matrix3& transform) const;
    /// Return transformed by a 3x4 matrix.
    Plane Transformed(const Matrix3x4& transform) const;
    /// Return transformed by a 4x4 matrix.
    Plane Transformed(const Matrix4& transform) const;

    /// Return as a vector.
    Vector4 ToVector4() const { return Vector4(normal_, d_); }

    /// Plane normal.
    Vector3 normal_;
    /// Plane absolute normal.
    Vector3 absNormal_;
    /// Plane constant.
    float d_{};

    /// Plane at origin with normal pointing up.
    static const Plane UP;
};

}
>>>>>>> c85522b1
<|MERGE_RESOLUTION|>--- conflicted
+++ resolved
@@ -1,133 +1,3 @@
-<<<<<<< HEAD
-//
-// Copyright (c) 2008-2020 the Urho3D project.
-//
-// Permission is hereby granted, free of charge, to any person obtaining a copy
-// of this software and associated documentation files (the "Software"), to deal
-// in the Software without restriction, including without limitation the rights
-// to use, copy, modify, merge, publish, distribute, sublicense, and/or sell
-// copies of the Software, and to permit persons to whom the Software is
-// furnished to do so, subject to the following conditions:
-//
-// The above copyright notice and this permission notice shall be included in
-// all copies or substantial portions of the Software.
-//
-// THE SOFTWARE IS PROVIDED "AS IS", WITHOUT WARRANTY OF ANY KIND, EXPRESS OR
-// IMPLIED, INCLUDING BUT NOT LIMITED TO THE WARRANTIES OF MERCHANTABILITY,
-// FITNESS FOR A PARTICULAR PURPOSE AND NONINFRINGEMENT. IN NO EVENT SHALL THE
-// AUTHORS OR COPYRIGHT HOLDERS BE LIABLE FOR ANY CLAIM, DAMAGES OR OTHER
-// LIABILITY, WHETHER IN AN ACTION OF CONTRACT, TORT OR OTHERWISE, ARISING FROM,
-// OUT OF OR IN CONNECTION WITH THE SOFTWARE OR THE USE OR OTHER DEALINGS IN
-// THE SOFTWARE.
-//
-
-#pragma once
-
-#include "../Math/Matrix3x4.h"
-
-namespace Urho3D
-{
-
-/// Surface in three-dimensional space.
-class URHO3D_API Plane
-{
-public:
-    /// Construct a degenerate plane with zero normal and parameter.
-    Plane() noexcept :
-        d_(0.0f)
-    {
-    }
-
-    /// Copy-construct from another plane.
-    Plane(const Plane& plane) noexcept = default;
-
-    /// Construct from 3 vertices.
-    Plane(const Vector3& v0, const Vector3& v1, const Vector3& v2) noexcept
-    {
-        Define(v0, v1, v2);
-    }
-
-    /// Construct from a normal vector and a point on the plane.
-    Plane(const Vector3& normal, const Vector3& point) noexcept
-    {
-        Define(normal, point);
-    }
-
-    /// Construct from a 4-dimensional vector, where the w coordinate is the plane parameter.
-    explicit Plane(const Vector4& plane) noexcept
-    {
-        Define(plane);
-    }
-
-    /// Assign from another plane.
-    Plane& operator =(const Plane& rhs) noexcept = default;
-
-    /// Define from 3 vertices.
-    void Define(const Vector3& v0, const Vector3& v1, const Vector3& v2)
-    {
-        Vector3 dist1 = v1 - v0;
-        Vector3 dist2 = v2 - v0;
-
-        Define(dist1.CrossProduct(dist2), v0);
-    }
-
-    /// Define from a normal vector and a point on the plane.
-    void Define(const Vector3& normal, const Vector3& point)
-    {
-        normal_ = normal.Normalized();
-        absNormal_ = normal_.Abs();
-        d_ = -normal_.DotProduct(point);
-    }
-
-    /// Define from a 4-dimensional vector, where the w coordinate is the plane parameter.
-    void Define(const Vector4& plane)
-    {
-        normal_ = Vector3(plane.x_, plane.y_, plane.z_);
-        absNormal_ = normal_.Abs();
-        d_ = plane.w_;
-    }
-
-    /// Transform with a 3x3 matrix.
-    void Transform(const Matrix3& transform);
-    /// Transform with a 3x4 matrix.
-    void Transform(const Matrix3x4& transform);
-    /// Transform with a 4x4 matrix.
-    void Transform(const Matrix4& transform);
-
-    /// Project a point on the plane.
-    Vector3 Project(const Vector3& point) const { return point - normal_ * (normal_.DotProduct(point) + d_); }
-
-    /// Return signed distance to a point.
-    float Distance(const Vector3& point) const { return normal_.DotProduct(point) + d_; }
-
-    /// Reflect a normalized direction vector.
-    Vector3 Reflect(const Vector3& direction) const { return direction - (2.0f * normal_.DotProduct(direction) * normal_); }
-
-    /// Return a reflection matrix.
-    Matrix3x4 ReflectionMatrix() const;
-    /// Return transformed by a 3x3 matrix.
-    Plane Transformed(const Matrix3& transform) const;
-    /// Return transformed by a 3x4 matrix.
-    Plane Transformed(const Matrix3x4& transform) const;
-    /// Return transformed by a 4x4 matrix.
-    Plane Transformed(const Matrix4& transform) const;
-
-    /// Return as a vector.
-    Vector4 ToVector4() const { return Vector4(normal_, d_); }
-
-    /// Plane normal.
-    Vector3 normal_;
-    /// Plane absolute normal.
-    Vector3 absNormal_;
-    /// Plane constant.
-    float d_{};
-
-    /// Plane at origin with normal pointing up.
-    static const Plane UP;
-};
-
-}
-=======
 //
 // Copyright (c) 2008-2020 the Urho3D project.
 //
@@ -257,5 +127,4 @@
     static const Plane UP;
 };
 
-}
->>>>>>> c85522b1
+}