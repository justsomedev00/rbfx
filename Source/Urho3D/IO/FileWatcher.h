<<<<<<< HEAD
//
// Copyright (c) 2008-2020 the Urho3D project.
//
// Permission is hereby granted, free of charge, to any person obtaining a copy
// of this software and associated documentation files (the "Software"), to deal
// in the Software without restriction, including without limitation the rights
// to use, copy, modify, merge, publish, distribute, sublicense, and/or sell
// copies of the Software, and to permit persons to whom the Software is
// furnished to do so, subject to the following conditions:
//
// The above copyright notice and this permission notice shall be included in
// all copies or substantial portions of the Software.
//
// THE SOFTWARE IS PROVIDED "AS IS", WITHOUT WARRANTY OF ANY KIND, EXPRESS OR
// IMPLIED, INCLUDING BUT NOT LIMITED TO THE WARRANTIES OF MERCHANTABILITY,
// FITNESS FOR A PARTICULAR PURPOSE AND NONINFRINGEMENT. IN NO EVENT SHALL THE
// AUTHORS OR COPYRIGHT HOLDERS BE LIABLE FOR ANY CLAIM, DAMAGES OR OTHER
// LIABILITY, WHETHER IN AN ACTION OF CONTRACT, TORT OR OTHERWISE, ARISING FROM,
// OUT OF OR IN CONNECTION WITH THE SOFTWARE OR THE USE OR OTHER DEALINGS IN
// THE SOFTWARE.
//

#pragma once

#include "../Core/Mutex.h"
#include "../Core/Object.h"
#include "../Core/Thread.h"
#include "../Core/Timer.h"

namespace Urho3D
{

class FileSystem;

enum FileChangeKind
{
    /// New file was created.
    FILECHANGE_ADDED,
    /// File was deleted.
    FILECHANGE_REMOVED,
    /// File was renamed.
    FILECHANGE_RENAMED,
    /// File was modified.
    FILECHANGE_MODIFIED,
};

/// File change information.
struct FileChange
{
    /// File change kind.
    FileChangeKind kind_;
    /// Name of modified file name. Always set.
    ea::string fileName_;
    /// Previous file name in case of FILECHANGE_MODIFIED event. Empty otherwise.
    ea::string oldFileName_;
};


/// Watches a directory and its subdirectories for files being modified.
class URHO3D_API FileWatcher : public Object, public Thread
{
    URHO3D_OBJECT(FileWatcher, Object);

public:
    /// Construct.
    explicit FileWatcher(Context* context);
    /// Destruct.
    ~FileWatcher() override;

    /// Directory watching loop.
    void ThreadFunction() override;

    /// Start watching a directory. Return true if successful.
    bool StartWatching(const ea::string& pathName, bool watchSubDirs);
    /// Stop watching the directory.
    void StopWatching();
    /// Set the delay in seconds before file changes are notified. This (hopefully) avoids notifying when a file save is still in progress. Default 1 second.
    void SetDelay(float interval);
    /// Add a file change into the changes queue.
    void AddChange(const FileChange& change);
    /// Return a file change (true if was found, false if not.)
    bool GetNextChange(FileChange& dest);

    /// Return the path being watched, or empty if not watching.
    const ea::string& GetPath() const { return path_; }

    /// Return the delay in seconds for notifying file changes.
    float GetDelay() const { return delay_; }

private:
    struct TimedFileChange
    {
        /// File change information.
        FileChange change_;
        /// Timer used to filter out repeated events when file is being written.
        Timer timer_;
    };

    /// Filesystem.
    SharedPtr<FileSystem> fileSystem_;
    /// The path being watched.
    ea::string path_;
    /// Pending changes. These will be returned and removed from the list when their timer has exceeded the delay.
    ea::unordered_map<ea::string, TimedFileChange> changes_;
    /// Mutex for the change buffer.
    Mutex changesMutex_;
    /// Delay in seconds for notifying changes.
    float delay_;
    /// Watch subdirectories flag.
    bool watchSubDirs_;

#ifdef _WIN32

    /// Directory handle for the path being watched.
    void* dirHandle_;

#elif __linux__

    /// HashMap for the directory and sub-directories (needed for inotify's int handles).
    ea::unordered_map<int, ea::string> dirHandle_;
    /// Linux inotify needs a handle.
    int watchHandle_;

#elif defined(__APPLE__) && !defined(IOS) && !defined(TVOS)

    /// Flag indicating whether the running OS supports individual file watching.
    bool supported_;
    /// Pointer to internal MacFileWatcher delegate.
    void* watcher_;

#endif
};

}
=======
//
// Copyright (c) 2008-2020 the Urho3D project.
//
// Permission is hereby granted, free of charge, to any person obtaining a copy
// of this software and associated documentation files (the "Software"), to deal
// in the Software without restriction, including without limitation the rights
// to use, copy, modify, merge, publish, distribute, sublicense, and/or sell
// copies of the Software, and to permit persons to whom the Software is
// furnished to do so, subject to the following conditions:
//
// The above copyright notice and this permission notice shall be included in
// all copies or substantial portions of the Software.
//
// THE SOFTWARE IS PROVIDED "AS IS", WITHOUT WARRANTY OF ANY KIND, EXPRESS OR
// IMPLIED, INCLUDING BUT NOT LIMITED TO THE WARRANTIES OF MERCHANTABILITY,
// FITNESS FOR A PARTICULAR PURPOSE AND NONINFRINGEMENT. IN NO EVENT SHALL THE
// AUTHORS OR COPYRIGHT HOLDERS BE LIABLE FOR ANY CLAIM, DAMAGES OR OTHER
// LIABILITY, WHETHER IN AN ACTION OF CONTRACT, TORT OR OTHERWISE, ARISING FROM,
// OUT OF OR IN CONNECTION WITH THE SOFTWARE OR THE USE OR OTHER DEALINGS IN
// THE SOFTWARE.
//

#pragma once

#include "../Container/List.h"
#include "../Core/Mutex.h"
#include "../Core/Object.h"
#include "../Core/Thread.h"
#include "../Core/Timer.h"

namespace Urho3D
{

class FileSystem;

/// Watches a directory and its subdirectories for files being modified.
class URHO3D_API FileWatcher : public Object, public Thread
{
    URHO3D_OBJECT(FileWatcher, Object);

public:
    /// Construct.
    explicit FileWatcher(Context* context);
    /// Destruct.
    ~FileWatcher() override;

    /// Directory watching loop.
    void ThreadFunction() override;

    /// Start watching a directory. Return true if successful.
    bool StartWatching(const String& pathName, bool watchSubDirs);
    /// Stop watching the directory.
    void StopWatching();
    /// Set the delay in seconds before file changes are notified. This (hopefully) avoids notifying when a file save is still in progress. Default 1 second.
    void SetDelay(float interval);
    /// Add a file change into the changes queue.
    void AddChange(const String& fileName);
    /// Return a file change (true if was found, false if not).
    bool GetNextChange(String& dest);

    /// Return the path being watched, or empty if not watching.
    const String& GetPath() const { return path_; }

    /// Return the delay in seconds for notifying file changes.
    float GetDelay() const { return delay_; }

private:
    /// Filesystem.
    SharedPtr<FileSystem> fileSystem_;
    /// The path being watched.
    String path_;
    /// Pending changes. These will be returned and removed from the list when their timer has exceeded the delay.
    HashMap<String, Timer> changes_;
    /// Mutex for the change buffer.
    Mutex changesMutex_;
    /// Delay in seconds for notifying changes.
    float delay_;
    /// Watch subdirectories flag.
    bool watchSubDirs_;

#ifdef _WIN32

    /// Directory handle for the path being watched.
    void* dirHandle_;

#elif __linux__

    /// HashMap for the directory and sub-directories (needed for inotify's int handles).
    HashMap<int, String> dirHandle_;
    /// Linux inotify needs a handle.
    int watchHandle_;

#elif defined(__APPLE__) && !defined(IOS) && !defined(TVOS)

    /// Flag indicating whether the running OS supports individual file watching.
    bool supported_;
    /// Pointer to internal MacFileWatcher delegate.
    void* watcher_;

#endif
};

}
>>>>>>> 12e2e592
<|MERGE_RESOLUTION|>--- conflicted
+++ resolved
@@ -1,4 +1,3 @@
-<<<<<<< HEAD
 //
 // Copyright (c) 2008-2020 the Urho3D project.
 //
@@ -79,7 +78,7 @@
     void SetDelay(float interval);
     /// Add a file change into the changes queue.
     void AddChange(const FileChange& change);
-    /// Return a file change (true if was found, false if not.)
+    /// Return a file change (true if was found, false if not).
     bool GetNextChange(FileChange& dest);
 
     /// Return the path being watched, or empty if not watching.
@@ -132,109 +131,4 @@
 #endif
 };
 
-}
-=======
-//
-// Copyright (c) 2008-2020 the Urho3D project.
-//
-// Permission is hereby granted, free of charge, to any person obtaining a copy
-// of this software and associated documentation files (the "Software"), to deal
-// in the Software without restriction, including without limitation the rights
-// to use, copy, modify, merge, publish, distribute, sublicense, and/or sell
-// copies of the Software, and to permit persons to whom the Software is
-// furnished to do so, subject to the following conditions:
-//
-// The above copyright notice and this permission notice shall be included in
-// all copies or substantial portions of the Software.
-//
-// THE SOFTWARE IS PROVIDED "AS IS", WITHOUT WARRANTY OF ANY KIND, EXPRESS OR
-// IMPLIED, INCLUDING BUT NOT LIMITED TO THE WARRANTIES OF MERCHANTABILITY,
-// FITNESS FOR A PARTICULAR PURPOSE AND NONINFRINGEMENT. IN NO EVENT SHALL THE
-// AUTHORS OR COPYRIGHT HOLDERS BE LIABLE FOR ANY CLAIM, DAMAGES OR OTHER
-// LIABILITY, WHETHER IN AN ACTION OF CONTRACT, TORT OR OTHERWISE, ARISING FROM,
-// OUT OF OR IN CONNECTION WITH THE SOFTWARE OR THE USE OR OTHER DEALINGS IN
-// THE SOFTWARE.
-//
-
-#pragma once
-
-#include "../Container/List.h"
-#include "../Core/Mutex.h"
-#include "../Core/Object.h"
-#include "../Core/Thread.h"
-#include "../Core/Timer.h"
-
-namespace Urho3D
-{
-
-class FileSystem;
-
-/// Watches a directory and its subdirectories for files being modified.
-class URHO3D_API FileWatcher : public Object, public Thread
-{
-    URHO3D_OBJECT(FileWatcher, Object);
-
-public:
-    /// Construct.
-    explicit FileWatcher(Context* context);
-    /// Destruct.
-    ~FileWatcher() override;
-
-    /// Directory watching loop.
-    void ThreadFunction() override;
-
-    /// Start watching a directory. Return true if successful.
-    bool StartWatching(const String& pathName, bool watchSubDirs);
-    /// Stop watching the directory.
-    void StopWatching();
-    /// Set the delay in seconds before file changes are notified. This (hopefully) avoids notifying when a file save is still in progress. Default 1 second.
-    void SetDelay(float interval);
-    /// Add a file change into the changes queue.
-    void AddChange(const String& fileName);
-    /// Return a file change (true if was found, false if not).
-    bool GetNextChange(String& dest);
-
-    /// Return the path being watched, or empty if not watching.
-    const String& GetPath() const { return path_; }
-
-    /// Return the delay in seconds for notifying file changes.
-    float GetDelay() const { return delay_; }
-
-private:
-    /// Filesystem.
-    SharedPtr<FileSystem> fileSystem_;
-    /// The path being watched.
-    String path_;
-    /// Pending changes. These will be returned and removed from the list when their timer has exceeded the delay.
-    HashMap<String, Timer> changes_;
-    /// Mutex for the change buffer.
-    Mutex changesMutex_;
-    /// Delay in seconds for notifying changes.
-    float delay_;
-    /// Watch subdirectories flag.
-    bool watchSubDirs_;
-
-#ifdef _WIN32
-
-    /// Directory handle for the path being watched.
-    void* dirHandle_;
-
-#elif __linux__
-
-    /// HashMap for the directory and sub-directories (needed for inotify's int handles).
-    HashMap<int, String> dirHandle_;
-    /// Linux inotify needs a handle.
-    int watchHandle_;
-
-#elif defined(__APPLE__) && !defined(IOS) && !defined(TVOS)
-
-    /// Flag indicating whether the running OS supports individual file watching.
-    bool supported_;
-    /// Pointer to internal MacFileWatcher delegate.
-    void* watcher_;
-
-#endif
-};
-
-}
->>>>>>> 12e2e592
+}