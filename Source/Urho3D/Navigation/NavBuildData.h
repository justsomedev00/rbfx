//
// Copyright (c) 2008-2020 the Urho3D project.
//
// Permission is hereby granted, free of charge, to any person obtaining a copy
// of this software and associated documentation files (the "Software"), to deal
// in the Software without restriction, including without limitation the rights
// to use, copy, modify, merge, publish, distribute, sublicense, and/or sell
// copies of the Software, and to permit persons to whom the Software is
// furnished to do so, subject to the following conditions:
//
// The above copyright notice and this permission notice shall be included in
// all copies or substantial portions of the Software.
//
// THE SOFTWARE IS PROVIDED "AS IS", WITHOUT WARRANTY OF ANY KIND, EXPRESS OR
// IMPLIED, INCLUDING BUT NOT LIMITED TO THE WARRANTIES OF MERCHANTABILITY,
// FITNESS FOR A PARTICULAR PURPOSE AND NONINFRINGEMENT. IN NO EVENT SHALL THE
// AUTHORS OR COPYRIGHT HOLDERS BE LIABLE FOR ANY CLAIM, DAMAGES OR OTHER
// LIABILITY, WHETHER IN AN ACTION OF CONTRACT, TORT OR OTHERWISE, ARISING FROM,
// OUT OF OR IN CONNECTION WITH THE SOFTWARE OR THE USE OR OTHER DEALINGS IN
// THE SOFTWARE.
//

#pragma once

#include <EASTL/vector.h>

#include "../Math/BoundingBox.h"
#include "../Math/Vector3.h"

class rcContext;

struct dtTileCacheContourSet;
struct dtTileCachePolyMesh;
struct dtTileCacheAlloc;
struct rcCompactHeightfield;
struct rcContourSet;
struct rcHeightfield;
struct rcHeightfieldLayerSet;
struct rcPolyMesh;
struct rcPolyMeshDetail;

namespace Urho3D
{

/// Navigation area stub.
struct URHO3D_API NavAreaStub
{
    /// Area bounding box.
    BoundingBox bounds_;
    /// Area ID.
    unsigned char areaID_;
};

/// Navigation build data.
struct URHO3D_API NavBuildData
{
    /// Constructor.
    NavBuildData();
    /// Destructor.
    virtual ~NavBuildData();

    /// World-space bounding box of the navigation mesh tile.
    BoundingBox worldBoundingBox_;
    /// Vertices from geometries.
    ea::vector<Vector3> vertices_;
    /// Triangle indices from geometries.
    ea::vector<int> indices_;
    /// Offmesh connection vertices.
    ea::vector<Vector3> offMeshVertices_;
    /// Offmesh connection radii.
    ea::vector<float> offMeshRadii_;
    /// Offmesh connection flags.
    ea::vector<unsigned short> offMeshFlags_;
    /// Offmesh connection areas.
    ea::vector<unsigned char> offMeshAreas_;
    /// Offmesh connection direction.
    ea::vector<unsigned char> offMeshDir_;
    /// Recast context.
    rcContext* ctx_;
    /// Recast heightfield.
    rcHeightfield* heightField_;
    /// Recast compact heightfield.
    rcCompactHeightfield* compactHeightField_;
    /// Pretransformed navigation areas, no correlation to the geometry above.
    ea::vector<NavAreaStub> navAreas_;
};

struct URHO3D_API SimpleNavBuildData : public NavBuildData
{
    /// Constructor.
    SimpleNavBuildData();
    /// Descturctor.
    ~SimpleNavBuildData() override;

    /// Recast contour set.
    rcContourSet* contourSet_;
    /// Recast poly mesh.
    rcPolyMesh* polyMesh_;
    /// Recast detail poly mesh.
    rcPolyMeshDetail* polyMeshDetail_;
};

<<<<<<< HEAD
struct URHO3D_API DynamicNavBuildData : public NavBuildData
=======
/// @nobind
struct DynamicNavBuildData : public NavBuildData
>>>>>>> d12e7661
{
    /// Constructor.
    explicit DynamicNavBuildData(dtTileCacheAlloc* allocator);
    /// Destructor.
    ~DynamicNavBuildData() override;

    /// TileCache specific recast contour set.
    dtTileCacheContourSet* contourSet_;
    /// TileCache specific recast poly mesh.
    dtTileCachePolyMesh* polyMesh_;
    /// Recast heightfield layer set.
    rcHeightfieldLayerSet* heightFieldLayers_;
    /// Allocator from DynamicNavigationMesh instance.
    dtTileCacheAlloc* alloc_;
};

}<|MERGE_RESOLUTION|>--- conflicted
+++ resolved
@@ -100,12 +100,8 @@
     rcPolyMeshDetail* polyMeshDetail_;
 };
 
-<<<<<<< HEAD
+/// @nobind
 struct URHO3D_API DynamicNavBuildData : public NavBuildData
-=======
-/// @nobind
-struct DynamicNavBuildData : public NavBuildData
->>>>>>> d12e7661
 {
     /// Constructor.
     explicit DynamicNavBuildData(dtTileCacheAlloc* allocator);
