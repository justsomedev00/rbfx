<<<<<<< HEAD
//
// Copyright (c) 2008-2019 the Urho3D project.
//
// Permission is hereby granted, free of charge, to any person obtaining a copy
// of this software and associated documentation files (the "Software"), to deal
// in the Software without restriction, including without limitation the rights
// to use, copy, modify, merge, publish, distribute, sublicense, and/or sell
// copies of the Software, and to permit persons to whom the Software is
// furnished to do so, subject to the following conditions:
//
// The above copyright notice and this permission notice shall be included in
// all copies or substantial portions of the Software.
//
// THE SOFTWARE IS PROVIDED "AS IS", WITHOUT WARRANTY OF ANY KIND, EXPRESS OR
// IMPLIED, INCLUDING BUT NOT LIMITED TO THE WARRANTIES OF MERCHANTABILITY,
// FITNESS FOR A PARTICULAR PURPOSE AND NONINFRINGEMENT. IN NO EVENT SHALL THE
// AUTHORS OR COPYRIGHT HOLDERS BE LIABLE FOR ANY CLAIM, DAMAGES OR OTHER
// LIABILITY, WHETHER IN AN ACTION OF CONTRACT, TORT OR OTHERWISE, ARISING FROM,
// OUT OF OR IN CONNECTION WITH THE SOFTWARE OR THE USE OR OTHER DEALINGS IN
// THE SOFTWARE.
//

/// \file

#pragma once

#include <EASTL/span.h>
#include <EASTL/unique_ptr.h>

#include "../Core/Mutex.h"
#include "../Resource/XMLElement.h"
#include "../Resource/JSONFile.h"
#include "../Scene/Node.h"
#include "../Scene/SceneResolver.h"

#include <entt/entity/registry.hpp>

namespace Urho3D
{

class File;
class PackageFile;

static const unsigned FIRST_REPLICATED_ID = 0x1;
static const unsigned LAST_REPLICATED_ID = 0xffffff;
static const unsigned FIRST_LOCAL_ID = 0x01000000;
static const unsigned LAST_LOCAL_ID = 0xffffffff;

/// Asynchronous scene loading mode.
enum LoadMode
{
    /// Preload resources used by a scene or object prefab file, but do not load any scene content.
    LOAD_RESOURCES_ONLY = 0,
    /// Load scene content without preloading. Resources will be requested synchronously when encountered.
    LOAD_SCENE,
    /// Default mode: preload resources used by the scene first, then load the scene content.
    LOAD_SCENE_AND_RESOURCES
};

/// Asynchronous loading progress of a scene.
struct AsyncProgress
{
    /// File for binary mode.
    SharedPtr<File> file_;
    /// XML file for XML mode.
    SharedPtr<XMLFile> xmlFile_;
    /// JSON file for JSON mode
    SharedPtr<JSONFile> jsonFile_;

    /// Current XML element for XML mode.
    XMLElement xmlElement_;

    /// Current JSON child array and for JSON mode
    unsigned jsonIndex_;

    /// Current load mode.
    LoadMode mode_;
    /// Resource name hashes left to load.
    ea::hash_set<StringHash> resources_;
    /// Loaded resources.
    unsigned loadedResources_;
    /// Total resources.
    unsigned totalResources_;
    /// Loaded root-level nodes.
    unsigned loadedNodes_;
    /// Total root-level nodes.
    unsigned totalNodes_;
};

/// Root scene node, represents the whole scene.
class URHO3D_API Scene : public Node
{
    URHO3D_OBJECT(Scene, Node);

    using Node::GetComponent;
    using Node::SaveXML;
    using Node::SaveJSON;

public:
    /// Construct.
    explicit Scene(Context* context);
    /// Destruct.
    ~Scene() override;
    /// Register object factory. Node must be registered first.
    static void RegisterObject(Context* context);

    /// Enable registry. Scene must be empty.
    bool EnableRegistry();
    /// Create component index. Scene must be empty.
    bool CreateComponentIndex(StringHash componentType);
    /// Create component index for template type. Scene must be empty.
    template <class T> void CreateComponentIndex() { CreateComponentIndex(T::GetTypeStatic()); }
    /// Return registry.
    entt::registry& GetRegistry() { return reg_; }
    /// Return component index. Iterable. Invalidated when indexed component is added or removed!
    ea::span<Component* const> GetComponentIndex(StringHash componentType);
    /// Return component index for template type. Invalidated when indexed component is added or removed!
    template <class T> ea::span<Component* const> GetComponentIndex() { return GetComponentIndex(T::GetTypeStatic()); }

    /// Serialize from/to archive. Return true if successful.
    bool Serialize(Archive& archive) override;

    /// Load from binary data. Removes all existing child nodes and components first. Return true if successful.
    bool Load(Deserializer& source) override;
    /// Save to binary data. Return true if successful.
    bool Save(Serializer& dest) const override;
    /// Load from XML data. Removes all existing child nodes and components first. Return true if successful.
    bool LoadXML(const XMLElement& source) override;
    /// Load from JSON data. Removes all existing child nodes and components first. Return true if successful.
    bool LoadJSON(const JSONValue& source) override;
    /// Mark for attribute check on the next network update.
    void MarkNetworkUpdate() override;
    /// Add a replication state that is tracking this scene.
    void AddReplicationState(NodeReplicationState* state) override;

    /// Load from an XML file. Return true if successful.
    bool LoadXML(Deserializer& source);
    /// Load from a JSON file. Return true if successful.
    bool LoadJSON(Deserializer& source);
    /// Save to an XML file. Return true if successful.
    bool SaveXML(Serializer& dest, const ea::string& indentation = "\t") const;
    /// Save to a JSON file. Return true if successful.
    bool SaveJSON(Serializer& dest, const ea::string& indentation = "\t") const;
    /// Load from a binary file asynchronously. Return true if started successfully. The LOAD_RESOURCES_ONLY mode can also be used to preload resources from object prefab files.
    bool LoadAsync(File* file, LoadMode mode = LOAD_SCENE_AND_RESOURCES);
    /// Load from an XML file asynchronously. Return true if started successfully. The LOAD_RESOURCES_ONLY mode can also be used to preload resources from object prefab files.
    bool LoadAsyncXML(File* file, LoadMode mode = LOAD_SCENE_AND_RESOURCES);
    /// Load from a JSON file asynchronously. Return true if started successfully. The LOAD_RESOURCES_ONLY mode can also be used to preload resources from object prefab files.
    bool LoadAsyncJSON(File* file, LoadMode mode = LOAD_SCENE_AND_RESOURCES);
    /// Stop asynchronous loading.
    void StopAsyncLoading();
    /// Instantiate scene content from binary data. Return root node if successful.
    Node* Instantiate(Deserializer& source, const Vector3& position, const Quaternion& rotation, CreateMode mode = REPLICATED);
    /// Instantiate scene content from XML data. Return root node if successful.
    Node* InstantiateXML
        (const XMLElement& source, const Vector3& position, const Quaternion& rotation, CreateMode mode = REPLICATED);
    /// Instantiate scene content from XML data. Return root node if successful.
    Node* InstantiateXML(Deserializer& source, const Vector3& position, const Quaternion& rotation, CreateMode mode = REPLICATED);
    /// Instantiate scene content from JSON data. Return root node if successful.
    Node* InstantiateJSON
        (const JSONValue& source, const Vector3& position, const Quaternion& rotation, CreateMode mode = REPLICATED);
    /// Instantiate scene content from JSON data. Return root node if successful.
    Node* InstantiateJSON(Deserializer& source, const Vector3& position, const Quaternion& rotation, CreateMode mode = REPLICATED);

    /// Clear scene completely of either replicated, local or all nodes and components.
    void Clear(bool clearReplicated = true, bool clearLocal = true);
    /// Enable or disable scene update.
    void SetUpdateEnabled(bool enable);
    /// Set update time scale. 1.0 = real time (default.)
    void SetTimeScale(float scale);
    /// Set elapsed time in seconds. This can be used to prevent inaccuracy in the timer if the scene runs for a long time.
    void SetElapsedTime(float time);
    /// Set network client motion smoothing constant.
    void SetSmoothingConstant(float constant);
    /// Set network client motion smoothing snap threshold.
    void SetSnapThreshold(float threshold);
    /// Set maximum milliseconds per frame to spend on async scene loading.
    void SetAsyncLoadingMs(int ms);
    /// Add a required package file for networking. To be called on the server.
    void AddRequiredPackageFile(PackageFile* package);
    /// Clear required package files.
    void ClearRequiredPackageFiles();
    /// Register a node user variable hash reverse mapping (for editing.)
    void RegisterVar(const ea::string& name);
    /// Unregister a node user variable hash reverse mapping.
    void UnregisterVar(const ea::string& name);
    /// Clear all registered node user variable hash reverse mappings.
    void UnregisterAllVars();

    /// Return node from the whole scene by ID, or null if not found.
    Node* GetNode(unsigned id) const;
    /// Return component from the whole scene by ID, or null if not found.
    Component* GetComponent(unsigned id) const;
    /// Get nodes with specific tag from the whole scene, return false if empty.
    bool GetNodesWithTag(ea::vector<Node*>& dest, const ea::string& tag)  const;

    /// Return whether updates are enabled.
    bool IsUpdateEnabled() const { return updateEnabled_; }

    /// Return whether an asynchronous loading operation is in progress.
    bool IsAsyncLoading() const { return asyncLoading_; }

    /// Return asynchronous loading progress between 0.0 and 1.0, or 1.0 if not in progress.
    float GetAsyncProgress() const;

    /// Return the load mode of the current asynchronous loading operation.
    LoadMode GetAsyncLoadMode() const { return asyncProgress_.mode_; }

    /// Return source file name.
    const ea::string& GetFileName() const { return fileName_; }

    /// Return source file checksum.
    unsigned GetChecksum() const { return checksum_; }

    /// Return update time scale.
    float GetTimeScale() const { return timeScale_; }

    /// Return elapsed time in seconds.
    float GetElapsedTime() const { return elapsedTime_; }

    /// Return motion smoothing constant.
    float GetSmoothingConstant() const { return smoothingConstant_; }

    /// Return motion smoothing snap threshold.
    float GetSnapThreshold() const { return snapThreshold_; }

    /// Return maximum milliseconds per frame to spend on async loading.
    int GetAsyncLoadingMs() const { return asyncLoadingMs_; }

    /// Return required package files.
    const ea::vector<SharedPtr<PackageFile> >& GetRequiredPackageFiles() const { return requiredPackageFiles_; }

    /// Return a node user variable name, or empty if not registered.
    const ea::string& GetVarName(StringHash hash) const;

    /// Update scene. Called by HandleUpdate.
    void Update(float timeStep);
    /// Begin a threaded update. During threaded update components can choose to delay dirty processing.
    void BeginThreadedUpdate();
    /// End a threaded update. Notify components that marked themselves for delayed dirty processing.
    void EndThreadedUpdate();
    /// Add a component to the delayed dirty notify queue. Is thread-safe.
    void DelayedMarkedDirty(Component* component);

    /// Return threaded update flag.
    bool IsThreadedUpdate() const { return threadedUpdate_; }

    /// Get free node ID, either non-local or local.
    unsigned GetFreeNodeID(CreateMode mode);
    /// Get free component ID, either non-local or local.
    unsigned GetFreeComponentID(CreateMode mode);
    /// Return whether the specified id is a replicated id.
    static bool IsReplicatedID(unsigned id) { return id < FIRST_LOCAL_ID; }

    /// Cache node by tag if tag not zero, no checking if already added. Used internaly in Node::AddTag.
    void NodeTagAdded(Node* node, const ea::string& tag);
    /// Cache node by tag if tag not zero.
    void NodeTagRemoved(Node* node, const ea::string& tag);

    /// Node added. Assign scene pointer and add to ID map.
    void NodeAdded(Node* node);
    /// Node removed. Remove from ID map.
    void NodeRemoved(Node* node);
    /// Component added. Add to ID map.
    void ComponentAdded(Component* component);
    /// Component removed. Remove from ID map.
    void ComponentRemoved(Component* component);
    /// Set node user variable reverse mappings.
    void SetVarNamesAttr(const ea::string& value);
    /// Return node user variable reverse mappings.
    ea::string GetVarNamesAttr() const;
    /// Prepare network update by comparing attributes and marking replication states dirty as necessary.
    void PrepareNetworkUpdate();
    /// Clean up all references to a network connection that is about to be removed.
    void CleanupConnection(Connection* connection);
    /// Mark a node for attribute check on the next network update.
    void MarkNetworkUpdate(Node* node);
    /// Mark a component for attribute check on the next network update.
    void MarkNetworkUpdate(Component* component);
    /// Mark a node dirty in scene replication states. The node does not need to have own replication state yet.
    void MarkReplicationDirty(Node* node);

private:
    /// Handle the logic update event to update the scene, if active.
    void HandleUpdate(StringHash eventType, VariantMap& eventData);
    /// Handle a background loaded resource completing.
    void HandleResourceBackgroundLoaded(StringHash eventType, VariantMap& eventData);
    /// Update asynchronous loading.
    void UpdateAsyncLoading();
    /// Finish asynchronous loading.
    void FinishAsyncLoading();
    /// Finish loading. Sets the scene filename and checksum.
    void FinishLoading(Deserializer* source);
    /// Finish saving. Sets the scene filename and checksum.
    void FinishSaving(Serializer* dest) const;
    /// Preload resources from a binary scene or object prefab file.
    void PreloadResources(File* file, bool isSceneFile);
    /// Preload resources from an XML scene or object prefab file.
    void PreloadResourcesXML(const XMLElement& element);
    /// Preload resources from a JSON scene or object prefab file.
    void PreloadResourcesJSON(const JSONValue& value);
    /// Return component index storage for given type.
    entt::storage<entt::entity, Component*>* GetComponentIndexStorage(StringHash componentType);

    /// Whether the registry is active.
    bool registryEnabled_{ false };
    /// Registry.
    entt::registry reg_;
    /// Types of components that should be indexed.
    ea::vector<StringHash> indexedComponentTypes_;
    /// Indexes of components.
    ea::vector<entt::storage<entt::entity, Component*>> componentIndexes_;

    /// Replicated scene nodes by ID.
    ea::unordered_map<unsigned, Node*> replicatedNodes_;
    /// Local scene nodes by ID.
    ea::unordered_map<unsigned, Node*> localNodes_;
    /// Replicated components by ID.
    ea::unordered_map<unsigned, Component*> replicatedComponents_;
    /// Local components by ID.
    ea::unordered_map<unsigned, Component*> localComponents_;
    /// Cached tagged nodes by tag.
    ea::unordered_map<StringHash, ea::vector<Node*> > taggedNodes_;
    /// Asynchronous loading progress.
    AsyncProgress asyncProgress_;
    /// Node and component ID resolver for asynchronous loading.
    SceneResolver resolver_;
    /// Source file name.
    mutable ea::string fileName_;
    /// Required package files for networking.
    ea::vector<SharedPtr<PackageFile> > requiredPackageFiles_;
    /// Registered node user variable reverse mappings.
    ea::unordered_map<StringHash, ea::string> varNames_;
    /// Nodes to check for attribute changes on the next network update.
    ea::hash_set<unsigned> networkUpdateNodes_;
    /// Components to check for attribute changes on the next network update.
    ea::hash_set<unsigned> networkUpdateComponents_;
    /// Delayed dirty notification queue for components.
    ea::vector<Component*> delayedDirtyComponents_;
    /// Mutex for the delayed dirty notification queue.
    Mutex sceneMutex_;
    /// Preallocated event data map for smoothing update events.
    VariantMap smoothingData_;
    /// Next free non-local node ID.
    unsigned replicatedNodeID_;
    /// Next free non-local component ID.
    unsigned replicatedComponentID_;
    /// Next free local node ID.
    unsigned localNodeID_;
    /// Next free local component ID.
    unsigned localComponentID_;
    /// Scene source file checksum.
    mutable unsigned checksum_;
    /// Maximum milliseconds per frame to spend on async scene loading.
    int asyncLoadingMs_;
    /// Scene update time scale.
    float timeScale_;
    /// Elapsed time accumulator.
    float elapsedTime_;
    /// Motion smoothing constant.
    float smoothingConstant_;
    /// Motion smoothing snap threshold.
    float snapThreshold_;
    /// Update enabled flag.
    bool updateEnabled_;
    /// Asynchronous loading flag.
    bool asyncLoading_;
    /// Threaded update flag.
    bool threadedUpdate_;
};

/// Register Scene library objects.
void URHO3D_API RegisterSceneLibrary(Context* context);

}
=======
//
// Copyright (c) 2008-2020 the Urho3D project.
//
// Permission is hereby granted, free of charge, to any person obtaining a copy
// of this software and associated documentation files (the "Software"), to deal
// in the Software without restriction, including without limitation the rights
// to use, copy, modify, merge, publish, distribute, sublicense, and/or sell
// copies of the Software, and to permit persons to whom the Software is
// furnished to do so, subject to the following conditions:
//
// The above copyright notice and this permission notice shall be included in
// all copies or substantial portions of the Software.
//
// THE SOFTWARE IS PROVIDED "AS IS", WITHOUT WARRANTY OF ANY KIND, EXPRESS OR
// IMPLIED, INCLUDING BUT NOT LIMITED TO THE WARRANTIES OF MERCHANTABILITY,
// FITNESS FOR A PARTICULAR PURPOSE AND NONINFRINGEMENT. IN NO EVENT SHALL THE
// AUTHORS OR COPYRIGHT HOLDERS BE LIABLE FOR ANY CLAIM, DAMAGES OR OTHER
// LIABILITY, WHETHER IN AN ACTION OF CONTRACT, TORT OR OTHERWISE, ARISING FROM,
// OUT OF OR IN CONNECTION WITH THE SOFTWARE OR THE USE OR OTHER DEALINGS IN
// THE SOFTWARE.
//

/// \file

#pragma once

#include "../Container/HashSet.h"
#include "../Core/Mutex.h"
#include "../Resource/XMLElement.h"
#include "../Resource/JSONFile.h"
#include "../Scene/Node.h"
#include "../Scene/SceneResolver.h"

namespace Urho3D
{

class File;
class PackageFile;

static const unsigned FIRST_REPLICATED_ID = 0x1;
static const unsigned LAST_REPLICATED_ID = 0xffffff;
static const unsigned FIRST_LOCAL_ID = 0x01000000;
static const unsigned LAST_LOCAL_ID = 0xffffffff;

/// Asynchronous scene loading mode.
enum LoadMode
{
    /// Preload resources used by a scene or object prefab file, but do not load any scene content.
    LOAD_RESOURCES_ONLY = 0,
    /// Load scene content without preloading. Resources will be requested synchronously when encountered.
    LOAD_SCENE,
    /// Default mode: preload resources used by the scene first, then load the scene content.
    LOAD_SCENE_AND_RESOURCES
};

/// Asynchronous loading progress of a scene.
struct AsyncProgress
{
    /// File for binary mode.
    SharedPtr<File> file_;
    /// XML file for XML mode.
    SharedPtr<XMLFile> xmlFile_;
    /// JSON file for JSON mode
    SharedPtr<JSONFile> jsonFile_;

    /// Current XML element for XML mode.
    XMLElement xmlElement_;

    /// Current JSON child array and for JSON mode
    unsigned jsonIndex_;

    /// Current load mode.
    LoadMode mode_;
    /// Resource name hashes left to load.
    HashSet<StringHash> resources_;
    /// Loaded resources.
    unsigned loadedResources_;
    /// Total resources.
    unsigned totalResources_;
    /// Loaded root-level nodes.
    unsigned loadedNodes_;
    /// Total root-level nodes.
    unsigned totalNodes_;
};

/// Root scene node, represents the whole scene.
class URHO3D_API Scene : public Node
{
    URHO3D_OBJECT(Scene, Node);

    using Node::GetComponent;
    using Node::SaveXML;
    using Node::SaveJSON;

public:
    /// Construct.
    explicit Scene(Context* context);
    /// Destruct.
    ~Scene() override;
    /// Register object factory. Node must be registered first.
    static void RegisterObject(Context* context);

    /// Load from binary data. Removes all existing child nodes and components first. Return true if successful.
    bool Load(Deserializer& source) override;
    /// Save to binary data. Return true if successful.
    bool Save(Serializer& dest) const override;
    /// Load from XML data. Removes all existing child nodes and components first. Return true if successful.
    bool LoadXML(const XMLElement& source) override;
    /// Load from JSON data. Removes all existing child nodes and components first. Return true if successful.
    bool LoadJSON(const JSONValue& source) override;
    /// Mark for attribute check on the next network update.
    void MarkNetworkUpdate() override;
    /// Add a replication state that is tracking this scene.
    void AddReplicationState(NodeReplicationState* state) override;

    /// Load from an XML file. Return true if successful.
    bool LoadXML(Deserializer& source);
    /// Load from a JSON file. Return true if successful.
    bool LoadJSON(Deserializer& source);
    /// Save to an XML file. Return true if successful.
    bool SaveXML(Serializer& dest, const String& indentation = "\t") const;
    /// Save to a JSON file. Return true if successful.
    bool SaveJSON(Serializer& dest, const String& indentation = "\t") const;
    /// Load from a binary file asynchronously. Return true if started successfully. The LOAD_RESOURCES_ONLY mode can also be used to preload resources from object prefab files.
    bool LoadAsync(File* file, LoadMode mode = LOAD_SCENE_AND_RESOURCES);
    /// Load from an XML file asynchronously. Return true if started successfully. The LOAD_RESOURCES_ONLY mode can also be used to preload resources from object prefab files.
    bool LoadAsyncXML(File* file, LoadMode mode = LOAD_SCENE_AND_RESOURCES);
    /// Load from a JSON file asynchronously. Return true if started successfully. The LOAD_RESOURCES_ONLY mode can also be used to preload resources from object prefab files.
    bool LoadAsyncJSON(File* file, LoadMode mode = LOAD_SCENE_AND_RESOURCES);
    /// Stop asynchronous loading.
    void StopAsyncLoading();
    /// Instantiate scene content from binary data. Return root node if successful.
    Node* Instantiate(Deserializer& source, const Vector3& position, const Quaternion& rotation, CreateMode mode = REPLICATED);
    /// Instantiate scene content from XML data. Return root node if successful.
    Node* InstantiateXML
        (const XMLElement& source, const Vector3& position, const Quaternion& rotation, CreateMode mode = REPLICATED);
    /// Instantiate scene content from XML data. Return root node if successful.
    Node* InstantiateXML(Deserializer& source, const Vector3& position, const Quaternion& rotation, CreateMode mode = REPLICATED);
    /// Instantiate scene content from JSON data. Return root node if successful.
    Node* InstantiateJSON
        (const JSONValue& source, const Vector3& position, const Quaternion& rotation, CreateMode mode = REPLICATED);
    /// Instantiate scene content from JSON data. Return root node if successful.
    Node* InstantiateJSON(Deserializer& source, const Vector3& position, const Quaternion& rotation, CreateMode mode = REPLICATED);

    /// Clear scene completely of either replicated, local or all nodes and components.
    void Clear(bool clearReplicated = true, bool clearLocal = true);
    /// Enable or disable scene update.
    void SetUpdateEnabled(bool enable);
    /// Set update time scale. 1.0 = real time (default.)
    void SetTimeScale(float scale);
    /// Set elapsed time in seconds. This can be used to prevent inaccuracy in the timer if the scene runs for a long time.
    void SetElapsedTime(float time);
    /// Set network client motion smoothing constant.
    void SetSmoothingConstant(float constant);
    /// Set network client motion smoothing snap threshold.
    void SetSnapThreshold(float threshold);
    /// Set maximum milliseconds per frame to spend on async scene loading.
    void SetAsyncLoadingMs(int ms);
    /// Add a required package file for networking. To be called on the server.
    void AddRequiredPackageFile(PackageFile* package);
    /// Clear required package files.
    void ClearRequiredPackageFiles();
    /// Register a node user variable hash reverse mapping (for editing.)
    void RegisterVar(const String& name);
    /// Unregister a node user variable hash reverse mapping.
    void UnregisterVar(const String& name);
    /// Clear all registered node user variable hash reverse mappings.
    void UnregisterAllVars();

    /// Return node from the whole scene by ID, or null if not found.
    Node* GetNode(unsigned id) const;
    /// Return component from the whole scene by ID, or null if not found.
    Component* GetComponent(unsigned id) const;
    /// Get nodes with specific tag from the whole scene, return false if empty.
    bool GetNodesWithTag(PODVector<Node*>& dest, const String& tag)  const;

    /// Return whether updates are enabled.
    bool IsUpdateEnabled() const { return updateEnabled_; }

    /// Return whether an asynchronous loading operation is in progress.
    bool IsAsyncLoading() const { return asyncLoading_; }

    /// Return asynchronous loading progress between 0.0 and 1.0, or 1.0 if not in progress.
    float GetAsyncProgress() const;

    /// Return the load mode of the current asynchronous loading operation.
    LoadMode GetAsyncLoadMode() const { return asyncProgress_.mode_; }

    /// Return source file name.
    const String& GetFileName() const { return fileName_; }

    /// Return source file checksum.
    unsigned GetChecksum() const { return checksum_; }

    /// Return update time scale.
    float GetTimeScale() const { return timeScale_; }

    /// Return elapsed time in seconds.
    float GetElapsedTime() const { return elapsedTime_; }

    /// Return motion smoothing constant.
    float GetSmoothingConstant() const { return smoothingConstant_; }

    /// Return motion smoothing snap threshold.
    float GetSnapThreshold() const { return snapThreshold_; }

    /// Return maximum milliseconds per frame to spend on async loading.
    int GetAsyncLoadingMs() const { return asyncLoadingMs_; }

    /// Return required package files.
    const Vector<SharedPtr<PackageFile> >& GetRequiredPackageFiles() const { return requiredPackageFiles_; }

    /// Return a node user variable name, or empty if not registered.
    const String& GetVarName(StringHash hash) const;

    /// Update scene. Called by HandleUpdate.
    void Update(float timeStep);
    /// Begin a threaded update. During threaded update components can choose to delay dirty processing.
    void BeginThreadedUpdate();
    /// End a threaded update. Notify components that marked themselves for delayed dirty processing.
    void EndThreadedUpdate();
    /// Add a component to the delayed dirty notify queue. Is thread-safe.
    void DelayedMarkedDirty(Component* component);

    /// Return threaded update flag.
    bool IsThreadedUpdate() const { return threadedUpdate_; }

    /// Get free node ID, either non-local or local.
    unsigned GetFreeNodeID(CreateMode mode);
    /// Get free component ID, either non-local or local.
    unsigned GetFreeComponentID(CreateMode mode);
    /// Return whether the specified id is a replicated id.
    static bool IsReplicatedID(unsigned id) { return id < FIRST_LOCAL_ID; }

    /// Cache node by tag if tag not zero, no checking if already added. Used internaly in Node::AddTag.
    void NodeTagAdded(Node* node, const String& tag);
    /// Cache node by tag if tag not zero.
    void NodeTagRemoved(Node* node, const String& tag);

    /// Node added. Assign scene pointer and add to ID map.
    void NodeAdded(Node* node);
    /// Node removed. Remove from ID map.
    void NodeRemoved(Node* node);
    /// Component added. Add to ID map.
    void ComponentAdded(Component* component);
    /// Component removed. Remove from ID map.
    void ComponentRemoved(Component* component);
    /// Set node user variable reverse mappings.
    void SetVarNamesAttr(const String& value);
    /// Return node user variable reverse mappings.
    String GetVarNamesAttr() const;
    /// Prepare network update by comparing attributes and marking replication states dirty as necessary.
    void PrepareNetworkUpdate();
    /// Clean up all references to a network connection that is about to be removed.
    void CleanupConnection(Connection* connection);
    /// Mark a node for attribute check on the next network update.
    void MarkNetworkUpdate(Node* node);
    /// Mark a component for attribute check on the next network update.
    void MarkNetworkUpdate(Component* component);
    /// Mark a node dirty in scene replication states. The node does not need to have own replication state yet.
    void MarkReplicationDirty(Node* node);

private:
    /// Handle the logic update event to update the scene, if active.
    void HandleUpdate(StringHash eventType, VariantMap& eventData);
    /// Handle a background loaded resource completing.
    void HandleResourceBackgroundLoaded(StringHash eventType, VariantMap& eventData);
    /// Update asynchronous loading.
    void UpdateAsyncLoading();
    /// Finish asynchronous loading.
    void FinishAsyncLoading();
    /// Finish loading. Sets the scene filename and checksum.
    void FinishLoading(Deserializer* source);
    /// Finish saving. Sets the scene filename and checksum.
    void FinishSaving(Serializer* dest) const;
    /// Preload resources from a binary scene or object prefab file.
    void PreloadResources(File* file, bool isSceneFile);
    /// Preload resources from an XML scene or object prefab file.
    void PreloadResourcesXML(const XMLElement& element);
    /// Preload resources from a JSON scene or object prefab file.
    void PreloadResourcesJSON(const JSONValue& value);

    /// Replicated scene nodes by ID.
    HashMap<unsigned, Node*> replicatedNodes_;
    /// Local scene nodes by ID.
    HashMap<unsigned, Node*> localNodes_;
    /// Replicated components by ID.
    HashMap<unsigned, Component*> replicatedComponents_;
    /// Local components by ID.
    HashMap<unsigned, Component*> localComponents_;
    /// Cached tagged nodes by tag.
    HashMap<StringHash, PODVector<Node*> > taggedNodes_;
    /// Asynchronous loading progress.
    AsyncProgress asyncProgress_;
    /// Node and component ID resolver for asynchronous loading.
    SceneResolver resolver_;
    /// Source file name.
    mutable String fileName_;
    /// Required package files for networking.
    Vector<SharedPtr<PackageFile> > requiredPackageFiles_;
    /// Registered node user variable reverse mappings.
    HashMap<StringHash, String> varNames_;
    /// Nodes to check for attribute changes on the next network update.
    HashSet<unsigned> networkUpdateNodes_;
    /// Components to check for attribute changes on the next network update.
    HashSet<unsigned> networkUpdateComponents_;
    /// Delayed dirty notification queue for components.
    PODVector<Component*> delayedDirtyComponents_;
    /// Mutex for the delayed dirty notification queue.
    Mutex sceneMutex_;
    /// Preallocated event data map for smoothing update events.
    VariantMap smoothingData_;
    /// Next free non-local node ID.
    unsigned replicatedNodeID_;
    /// Next free non-local component ID.
    unsigned replicatedComponentID_;
    /// Next free local node ID.
    unsigned localNodeID_;
    /// Next free local component ID.
    unsigned localComponentID_;
    /// Scene source file checksum.
    mutable unsigned checksum_;
    /// Maximum milliseconds per frame to spend on async scene loading.
    int asyncLoadingMs_;
    /// Scene update time scale.
    float timeScale_;
    /// Elapsed time accumulator.
    float elapsedTime_;
    /// Motion smoothing constant.
    float smoothingConstant_;
    /// Motion smoothing snap threshold.
    float snapThreshold_;
    /// Update enabled flag.
    bool updateEnabled_;
    /// Asynchronous loading flag.
    bool asyncLoading_;
    /// Threaded update flag.
    bool threadedUpdate_;
};

/// Register Scene library objects.
void URHO3D_API RegisterSceneLibrary(Context* context);

}
>>>>>>> fe4a641a
<|MERGE_RESOLUTION|>--- conflicted
+++ resolved
@@ -1,6 +1,5 @@
-<<<<<<< HEAD
-//
-// Copyright (c) 2008-2019 the Urho3D project.
+//
+// Copyright (c) 2008-2020 the Urho3D project.
 //
 // Permission is hereby granted, free of charge, to any person obtaining a copy
 // of this software and associated documentation files (the "Software"), to deal
@@ -373,350 +372,4 @@
 /// Register Scene library objects.
 void URHO3D_API RegisterSceneLibrary(Context* context);
 
-}
-=======
-//
-// Copyright (c) 2008-2020 the Urho3D project.
-//
-// Permission is hereby granted, free of charge, to any person obtaining a copy
-// of this software and associated documentation files (the "Software"), to deal
-// in the Software without restriction, including without limitation the rights
-// to use, copy, modify, merge, publish, distribute, sublicense, and/or sell
-// copies of the Software, and to permit persons to whom the Software is
-// furnished to do so, subject to the following conditions:
-//
-// The above copyright notice and this permission notice shall be included in
-// all copies or substantial portions of the Software.
-//
-// THE SOFTWARE IS PROVIDED "AS IS", WITHOUT WARRANTY OF ANY KIND, EXPRESS OR
-// IMPLIED, INCLUDING BUT NOT LIMITED TO THE WARRANTIES OF MERCHANTABILITY,
-// FITNESS FOR A PARTICULAR PURPOSE AND NONINFRINGEMENT. IN NO EVENT SHALL THE
-// AUTHORS OR COPYRIGHT HOLDERS BE LIABLE FOR ANY CLAIM, DAMAGES OR OTHER
-// LIABILITY, WHETHER IN AN ACTION OF CONTRACT, TORT OR OTHERWISE, ARISING FROM,
-// OUT OF OR IN CONNECTION WITH THE SOFTWARE OR THE USE OR OTHER DEALINGS IN
-// THE SOFTWARE.
-//
-
-/// \file
-
-#pragma once
-
-#include "../Container/HashSet.h"
-#include "../Core/Mutex.h"
-#include "../Resource/XMLElement.h"
-#include "../Resource/JSONFile.h"
-#include "../Scene/Node.h"
-#include "../Scene/SceneResolver.h"
-
-namespace Urho3D
-{
-
-class File;
-class PackageFile;
-
-static const unsigned FIRST_REPLICATED_ID = 0x1;
-static const unsigned LAST_REPLICATED_ID = 0xffffff;
-static const unsigned FIRST_LOCAL_ID = 0x01000000;
-static const unsigned LAST_LOCAL_ID = 0xffffffff;
-
-/// Asynchronous scene loading mode.
-enum LoadMode
-{
-    /// Preload resources used by a scene or object prefab file, but do not load any scene content.
-    LOAD_RESOURCES_ONLY = 0,
-    /// Load scene content without preloading. Resources will be requested synchronously when encountered.
-    LOAD_SCENE,
-    /// Default mode: preload resources used by the scene first, then load the scene content.
-    LOAD_SCENE_AND_RESOURCES
-};
-
-/// Asynchronous loading progress of a scene.
-struct AsyncProgress
-{
-    /// File for binary mode.
-    SharedPtr<File> file_;
-    /// XML file for XML mode.
-    SharedPtr<XMLFile> xmlFile_;
-    /// JSON file for JSON mode
-    SharedPtr<JSONFile> jsonFile_;
-
-    /// Current XML element for XML mode.
-    XMLElement xmlElement_;
-
-    /// Current JSON child array and for JSON mode
-    unsigned jsonIndex_;
-
-    /// Current load mode.
-    LoadMode mode_;
-    /// Resource name hashes left to load.
-    HashSet<StringHash> resources_;
-    /// Loaded resources.
-    unsigned loadedResources_;
-    /// Total resources.
-    unsigned totalResources_;
-    /// Loaded root-level nodes.
-    unsigned loadedNodes_;
-    /// Total root-level nodes.
-    unsigned totalNodes_;
-};
-
-/// Root scene node, represents the whole scene.
-class URHO3D_API Scene : public Node
-{
-    URHO3D_OBJECT(Scene, Node);
-
-    using Node::GetComponent;
-    using Node::SaveXML;
-    using Node::SaveJSON;
-
-public:
-    /// Construct.
-    explicit Scene(Context* context);
-    /// Destruct.
-    ~Scene() override;
-    /// Register object factory. Node must be registered first.
-    static void RegisterObject(Context* context);
-
-    /// Load from binary data. Removes all existing child nodes and components first. Return true if successful.
-    bool Load(Deserializer& source) override;
-    /// Save to binary data. Return true if successful.
-    bool Save(Serializer& dest) const override;
-    /// Load from XML data. Removes all existing child nodes and components first. Return true if successful.
-    bool LoadXML(const XMLElement& source) override;
-    /// Load from JSON data. Removes all existing child nodes and components first. Return true if successful.
-    bool LoadJSON(const JSONValue& source) override;
-    /// Mark for attribute check on the next network update.
-    void MarkNetworkUpdate() override;
-    /// Add a replication state that is tracking this scene.
-    void AddReplicationState(NodeReplicationState* state) override;
-
-    /// Load from an XML file. Return true if successful.
-    bool LoadXML(Deserializer& source);
-    /// Load from a JSON file. Return true if successful.
-    bool LoadJSON(Deserializer& source);
-    /// Save to an XML file. Return true if successful.
-    bool SaveXML(Serializer& dest, const String& indentation = "\t") const;
-    /// Save to a JSON file. Return true if successful.
-    bool SaveJSON(Serializer& dest, const String& indentation = "\t") const;
-    /// Load from a binary file asynchronously. Return true if started successfully. The LOAD_RESOURCES_ONLY mode can also be used to preload resources from object prefab files.
-    bool LoadAsync(File* file, LoadMode mode = LOAD_SCENE_AND_RESOURCES);
-    /// Load from an XML file asynchronously. Return true if started successfully. The LOAD_RESOURCES_ONLY mode can also be used to preload resources from object prefab files.
-    bool LoadAsyncXML(File* file, LoadMode mode = LOAD_SCENE_AND_RESOURCES);
-    /// Load from a JSON file asynchronously. Return true if started successfully. The LOAD_RESOURCES_ONLY mode can also be used to preload resources from object prefab files.
-    bool LoadAsyncJSON(File* file, LoadMode mode = LOAD_SCENE_AND_RESOURCES);
-    /// Stop asynchronous loading.
-    void StopAsyncLoading();
-    /// Instantiate scene content from binary data. Return root node if successful.
-    Node* Instantiate(Deserializer& source, const Vector3& position, const Quaternion& rotation, CreateMode mode = REPLICATED);
-    /// Instantiate scene content from XML data. Return root node if successful.
-    Node* InstantiateXML
-        (const XMLElement& source, const Vector3& position, const Quaternion& rotation, CreateMode mode = REPLICATED);
-    /// Instantiate scene content from XML data. Return root node if successful.
-    Node* InstantiateXML(Deserializer& source, const Vector3& position, const Quaternion& rotation, CreateMode mode = REPLICATED);
-    /// Instantiate scene content from JSON data. Return root node if successful.
-    Node* InstantiateJSON
-        (const JSONValue& source, const Vector3& position, const Quaternion& rotation, CreateMode mode = REPLICATED);
-    /// Instantiate scene content from JSON data. Return root node if successful.
-    Node* InstantiateJSON(Deserializer& source, const Vector3& position, const Quaternion& rotation, CreateMode mode = REPLICATED);
-
-    /// Clear scene completely of either replicated, local or all nodes and components.
-    void Clear(bool clearReplicated = true, bool clearLocal = true);
-    /// Enable or disable scene update.
-    void SetUpdateEnabled(bool enable);
-    /// Set update time scale. 1.0 = real time (default.)
-    void SetTimeScale(float scale);
-    /// Set elapsed time in seconds. This can be used to prevent inaccuracy in the timer if the scene runs for a long time.
-    void SetElapsedTime(float time);
-    /// Set network client motion smoothing constant.
-    void SetSmoothingConstant(float constant);
-    /// Set network client motion smoothing snap threshold.
-    void SetSnapThreshold(float threshold);
-    /// Set maximum milliseconds per frame to spend on async scene loading.
-    void SetAsyncLoadingMs(int ms);
-    /// Add a required package file for networking. To be called on the server.
-    void AddRequiredPackageFile(PackageFile* package);
-    /// Clear required package files.
-    void ClearRequiredPackageFiles();
-    /// Register a node user variable hash reverse mapping (for editing.)
-    void RegisterVar(const String& name);
-    /// Unregister a node user variable hash reverse mapping.
-    void UnregisterVar(const String& name);
-    /// Clear all registered node user variable hash reverse mappings.
-    void UnregisterAllVars();
-
-    /// Return node from the whole scene by ID, or null if not found.
-    Node* GetNode(unsigned id) const;
-    /// Return component from the whole scene by ID, or null if not found.
-    Component* GetComponent(unsigned id) const;
-    /// Get nodes with specific tag from the whole scene, return false if empty.
-    bool GetNodesWithTag(PODVector<Node*>& dest, const String& tag)  const;
-
-    /// Return whether updates are enabled.
-    bool IsUpdateEnabled() const { return updateEnabled_; }
-
-    /// Return whether an asynchronous loading operation is in progress.
-    bool IsAsyncLoading() const { return asyncLoading_; }
-
-    /// Return asynchronous loading progress between 0.0 and 1.0, or 1.0 if not in progress.
-    float GetAsyncProgress() const;
-
-    /// Return the load mode of the current asynchronous loading operation.
-    LoadMode GetAsyncLoadMode() const { return asyncProgress_.mode_; }
-
-    /// Return source file name.
-    const String& GetFileName() const { return fileName_; }
-
-    /// Return source file checksum.
-    unsigned GetChecksum() const { return checksum_; }
-
-    /// Return update time scale.
-    float GetTimeScale() const { return timeScale_; }
-
-    /// Return elapsed time in seconds.
-    float GetElapsedTime() const { return elapsedTime_; }
-
-    /// Return motion smoothing constant.
-    float GetSmoothingConstant() const { return smoothingConstant_; }
-
-    /// Return motion smoothing snap threshold.
-    float GetSnapThreshold() const { return snapThreshold_; }
-
-    /// Return maximum milliseconds per frame to spend on async loading.
-    int GetAsyncLoadingMs() const { return asyncLoadingMs_; }
-
-    /// Return required package files.
-    const Vector<SharedPtr<PackageFile> >& GetRequiredPackageFiles() const { return requiredPackageFiles_; }
-
-    /// Return a node user variable name, or empty if not registered.
-    const String& GetVarName(StringHash hash) const;
-
-    /// Update scene. Called by HandleUpdate.
-    void Update(float timeStep);
-    /// Begin a threaded update. During threaded update components can choose to delay dirty processing.
-    void BeginThreadedUpdate();
-    /// End a threaded update. Notify components that marked themselves for delayed dirty processing.
-    void EndThreadedUpdate();
-    /// Add a component to the delayed dirty notify queue. Is thread-safe.
-    void DelayedMarkedDirty(Component* component);
-
-    /// Return threaded update flag.
-    bool IsThreadedUpdate() const { return threadedUpdate_; }
-
-    /// Get free node ID, either non-local or local.
-    unsigned GetFreeNodeID(CreateMode mode);
-    /// Get free component ID, either non-local or local.
-    unsigned GetFreeComponentID(CreateMode mode);
-    /// Return whether the specified id is a replicated id.
-    static bool IsReplicatedID(unsigned id) { return id < FIRST_LOCAL_ID; }
-
-    /// Cache node by tag if tag not zero, no checking if already added. Used internaly in Node::AddTag.
-    void NodeTagAdded(Node* node, const String& tag);
-    /// Cache node by tag if tag not zero.
-    void NodeTagRemoved(Node* node, const String& tag);
-
-    /// Node added. Assign scene pointer and add to ID map.
-    void NodeAdded(Node* node);
-    /// Node removed. Remove from ID map.
-    void NodeRemoved(Node* node);
-    /// Component added. Add to ID map.
-    void ComponentAdded(Component* component);
-    /// Component removed. Remove from ID map.
-    void ComponentRemoved(Component* component);
-    /// Set node user variable reverse mappings.
-    void SetVarNamesAttr(const String& value);
-    /// Return node user variable reverse mappings.
-    String GetVarNamesAttr() const;
-    /// Prepare network update by comparing attributes and marking replication states dirty as necessary.
-    void PrepareNetworkUpdate();
-    /// Clean up all references to a network connection that is about to be removed.
-    void CleanupConnection(Connection* connection);
-    /// Mark a node for attribute check on the next network update.
-    void MarkNetworkUpdate(Node* node);
-    /// Mark a component for attribute check on the next network update.
-    void MarkNetworkUpdate(Component* component);
-    /// Mark a node dirty in scene replication states. The node does not need to have own replication state yet.
-    void MarkReplicationDirty(Node* node);
-
-private:
-    /// Handle the logic update event to update the scene, if active.
-    void HandleUpdate(StringHash eventType, VariantMap& eventData);
-    /// Handle a background loaded resource completing.
-    void HandleResourceBackgroundLoaded(StringHash eventType, VariantMap& eventData);
-    /// Update asynchronous loading.
-    void UpdateAsyncLoading();
-    /// Finish asynchronous loading.
-    void FinishAsyncLoading();
-    /// Finish loading. Sets the scene filename and checksum.
-    void FinishLoading(Deserializer* source);
-    /// Finish saving. Sets the scene filename and checksum.
-    void FinishSaving(Serializer* dest) const;
-    /// Preload resources from a binary scene or object prefab file.
-    void PreloadResources(File* file, bool isSceneFile);
-    /// Preload resources from an XML scene or object prefab file.
-    void PreloadResourcesXML(const XMLElement& element);
-    /// Preload resources from a JSON scene or object prefab file.
-    void PreloadResourcesJSON(const JSONValue& value);
-
-    /// Replicated scene nodes by ID.
-    HashMap<unsigned, Node*> replicatedNodes_;
-    /// Local scene nodes by ID.
-    HashMap<unsigned, Node*> localNodes_;
-    /// Replicated components by ID.
-    HashMap<unsigned, Component*> replicatedComponents_;
-    /// Local components by ID.
-    HashMap<unsigned, Component*> localComponents_;
-    /// Cached tagged nodes by tag.
-    HashMap<StringHash, PODVector<Node*> > taggedNodes_;
-    /// Asynchronous loading progress.
-    AsyncProgress asyncProgress_;
-    /// Node and component ID resolver for asynchronous loading.
-    SceneResolver resolver_;
-    /// Source file name.
-    mutable String fileName_;
-    /// Required package files for networking.
-    Vector<SharedPtr<PackageFile> > requiredPackageFiles_;
-    /// Registered node user variable reverse mappings.
-    HashMap<StringHash, String> varNames_;
-    /// Nodes to check for attribute changes on the next network update.
-    HashSet<unsigned> networkUpdateNodes_;
-    /// Components to check for attribute changes on the next network update.
-    HashSet<unsigned> networkUpdateComponents_;
-    /// Delayed dirty notification queue for components.
-    PODVector<Component*> delayedDirtyComponents_;
-    /// Mutex for the delayed dirty notification queue.
-    Mutex sceneMutex_;
-    /// Preallocated event data map for smoothing update events.
-    VariantMap smoothingData_;
-    /// Next free non-local node ID.
-    unsigned replicatedNodeID_;
-    /// Next free non-local component ID.
-    unsigned replicatedComponentID_;
-    /// Next free local node ID.
-    unsigned localNodeID_;
-    /// Next free local component ID.
-    unsigned localComponentID_;
-    /// Scene source file checksum.
-    mutable unsigned checksum_;
-    /// Maximum milliseconds per frame to spend on async scene loading.
-    int asyncLoadingMs_;
-    /// Scene update time scale.
-    float timeScale_;
-    /// Elapsed time accumulator.
-    float elapsedTime_;
-    /// Motion smoothing constant.
-    float smoothingConstant_;
-    /// Motion smoothing snap threshold.
-    float snapThreshold_;
-    /// Update enabled flag.
-    bool updateEnabled_;
-    /// Asynchronous loading flag.
-    bool asyncLoading_;
-    /// Threaded update flag.
-    bool threadedUpdate_;
-};
-
-/// Register Scene library objects.
-void URHO3D_API RegisterSceneLibrary(Context* context);
-
-}
->>>>>>> fe4a641a
+}