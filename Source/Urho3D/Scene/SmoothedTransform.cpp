--- conflicted
+++ resolved
@@ -1,184 +1,3 @@
-<<<<<<< HEAD
-//
-// Copyright (c) 2008-2020 the Urho3D project.
-//
-// Permission is hereby granted, free of charge, to any person obtaining a copy
-// of this software and associated documentation files (the "Software"), to deal
-// in the Software without restriction, including without limitation the rights
-// to use, copy, modify, merge, publish, distribute, sublicense, and/or sell
-// copies of the Software, and to permit persons to whom the Software is
-// furnished to do so, subject to the following conditions:
-//
-// The above copyright notice and this permission notice shall be included in
-// all copies or substantial portions of the Software.
-//
-// THE SOFTWARE IS PROVIDED "AS IS", WITHOUT WARRANTY OF ANY KIND, EXPRESS OR
-// IMPLIED, INCLUDING BUT NOT LIMITED TO THE WARRANTIES OF MERCHANTABILITY,
-// FITNESS FOR A PARTICULAR PURPOSE AND NONINFRINGEMENT. IN NO EVENT SHALL THE
-// AUTHORS OR COPYRIGHT HOLDERS BE LIABLE FOR ANY CLAIM, DAMAGES OR OTHER
-// LIABILITY, WHETHER IN AN ACTION OF CONTRACT, TORT OR OTHERWISE, ARISING FROM,
-// OUT OF OR IN CONNECTION WITH THE SOFTWARE OR THE USE OR OTHER DEALINGS IN
-// THE SOFTWARE.
-//
-
-#include "../Precompiled.h"
-
-#include "../Core/Context.h"
-#include "../Scene/Scene.h"
-#include "../Scene/SceneEvents.h"
-#include "../Scene/SmoothedTransform.h"
-
-#include "../DebugNew.h"
-
-namespace Urho3D
-{
-
-SmoothedTransform::SmoothedTransform(Context* context) :
-    Component(context),
-    targetPosition_(Vector3::ZERO),
-    targetRotation_(Quaternion::IDENTITY),
-    smoothingMask_(SMOOTH_NONE),
-    subscribed_(false)
-{
-}
-
-SmoothedTransform::~SmoothedTransform() = default;
-
-void SmoothedTransform::RegisterObject(Context* context)
-{
-    context->RegisterFactory<SmoothedTransform>();
-}
-
-void SmoothedTransform::Update(float constant, float squaredSnapThreshold)
-{
-    if (smoothingMask_ && node_)
-    {
-        Vector3 position = node_->GetPosition();
-        Quaternion rotation = node_->GetRotation();
-
-        if (smoothingMask_ & SMOOTH_POSITION)
-        {
-            // If position snaps, snap everything to the end
-            float delta = (position - targetPosition_).LengthSquared();
-            if (delta > squaredSnapThreshold)
-                constant = 1.0f;
-
-            if (delta < M_EPSILON || constant >= 1.0f)
-            {
-                position = targetPosition_;
-                smoothingMask_ &= ~SMOOTH_POSITION;
-            }
-            else
-                position = position.Lerp(targetPosition_, constant);
-
-            node_->SetPosition(position);
-        }
-
-        if (smoothingMask_ & SMOOTH_ROTATION)
-        {
-            float delta = (rotation - targetRotation_).LengthSquared();
-            if (delta < M_EPSILON || constant >= 1.0f)
-            {
-                rotation = targetRotation_;
-                smoothingMask_ &= ~SMOOTH_ROTATION;
-            }
-            else
-                rotation = rotation.Slerp(targetRotation_, constant);
-
-            node_->SetRotation(rotation);
-        }
-    }
-
-    // If smoothing has completed, unsubscribe from the update event
-    if (!smoothingMask_)
-    {
-        UnsubscribeFromEvent(GetScene(), E_UPDATESMOOTHING);
-        subscribed_ = false;
-    }
-}
-
-void SmoothedTransform::SetTargetPosition(const Vector3& position)
-{
-    targetPosition_ = position;
-    smoothingMask_ |= SMOOTH_POSITION;
-
-    // Subscribe to smoothing update if not yet subscribed
-    if (!subscribed_)
-    {
-        SubscribeToEvent(GetScene(), E_UPDATESMOOTHING, URHO3D_HANDLER(SmoothedTransform, HandleUpdateSmoothing));
-        subscribed_ = true;
-    }
-
-    SendEvent(E_TARGETPOSITION);
-}
-
-void SmoothedTransform::SetTargetRotation(const Quaternion& rotation)
-{
-    targetRotation_ = rotation;
-    smoothingMask_ |= SMOOTH_ROTATION;
-
-    if (!subscribed_)
-    {
-        SubscribeToEvent(GetScene(), E_UPDATESMOOTHING, URHO3D_HANDLER(SmoothedTransform, HandleUpdateSmoothing));
-        subscribed_ = true;
-    }
-
-    SendEvent(E_TARGETROTATION);
-}
-
-void SmoothedTransform::SetTargetWorldPosition(const Vector3& position)
-{
-    if (node_ && node_->GetParent())
-        SetTargetPosition(node_->GetParent()->GetWorldTransform().Inverse() * position);
-    else
-        SetTargetPosition(position);
-}
-
-void SmoothedTransform::SetTargetWorldRotation(const Quaternion& rotation)
-{
-    if (node_ && node_->GetParent())
-        SetTargetRotation(node_->GetParent()->GetWorldRotation().Inverse() * rotation);
-    else
-        SetTargetRotation(rotation);
-}
-
-Vector3 SmoothedTransform::GetTargetWorldPosition() const
-{
-    if (node_ && node_->GetParent())
-        return node_->GetParent()->GetWorldTransform() * targetPosition_;
-    else
-        return targetPosition_;
-}
-
-Quaternion SmoothedTransform::GetTargetWorldRotation() const
-{
-    if (node_ && node_->GetParent())
-        return node_->GetParent()->GetWorldRotation() * targetRotation_;
-    else
-        return targetRotation_;
-}
-
-void SmoothedTransform::OnNodeSet(Node* node)
-{
-    if (node)
-    {
-        // Copy initial target transform
-        targetPosition_ = node->GetPosition();
-        targetRotation_ = node->GetRotation();
-    }
-}
-
-void SmoothedTransform::HandleUpdateSmoothing(StringHash eventType, VariantMap& eventData)
-{
-    using namespace UpdateSmoothing;
-
-    float constant = eventData[P_CONSTANT].GetFloat();
-    float squaredSnapThreshold = eventData[P_SQUAREDSNAPTHRESHOLD].GetFloat();
-    Update(constant, squaredSnapThreshold);
-}
-
-}
-=======
 //
 // Copyright (c) 2008-2022 the Urho3D project.
 //
@@ -357,5 +176,4 @@
     Update(constant, squaredSnapThreshold);
 }
 
-}
->>>>>>> 76146c80
+}