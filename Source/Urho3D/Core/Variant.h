<<<<<<< HEAD
//
// Copyright (c) 2008-2020 the Urho3D project.
//
// Permission is hereby granted, free of charge, to any person obtaining a copy
// of this software and associated documentation files (the "Software"), to deal
// in the Software without restriction, including without limitation the rights
// to use, copy, modify, merge, publish, distribute, sublicense, and/or sell
// copies of the Software, and to permit persons to whom the Software is
// furnished to do so, subject to the following conditions:
//
// The above copyright notice and this permission notice shall be included in
// all copies or substantial portions of the Software.
//
// THE SOFTWARE IS PROVIDED "AS IS", WITHOUT WARRANTY OF ANY KIND, EXPRESS OR
// IMPLIED, INCLUDING BUT NOT LIMITED TO THE WARRANTIES OF MERCHANTABILITY,
// FITNESS FOR A PARTICULAR PURPOSE AND NONINFRINGEMENT. IN NO EVENT SHALL THE
// AUTHORS OR COPYRIGHT HOLDERS BE LIABLE FOR ANY CLAIM, DAMAGES OR OTHER
// LIABILITY, WHETHER IN AN ACTION OF CONTRACT, TORT OR OTHERWISE, ARISING FROM,
// OUT OF OR IN CONNECTION WITH THE SOFTWARE OR THE USE OR OTHER DEALINGS IN
// THE SOFTWARE.
//

/// \file

#pragma once

#include <EASTL/vector.h>
#include <EASTL/unordered_map.h>
#include <EASTL/unique_ptr.h>

#include "../Container/Ptr.h"
#include "../Container/ByteVector.h"
#include "../Core/TypeTrait.h"
#include "../Math/Color.h"
#include "../Math/Matrix3.h"
#include "../Math/Matrix3x4.h"
#include "../Math/Rect.h"
#include "../Math/StringHash.h"

#include <typeinfo>

namespace Urho3D
{

class Archive;

/// Variant's supported types.
enum VariantType : unsigned char
{
    VAR_NONE = 0,
    VAR_INT,
    VAR_BOOL,
    VAR_FLOAT,
    VAR_VECTOR2,
    VAR_VECTOR3,
    VAR_VECTOR4,
    VAR_QUATERNION,
    VAR_COLOR,
    VAR_STRING,
    VAR_BUFFER,
    VAR_VOIDPTR,
    VAR_RESOURCEREF,
    VAR_RESOURCEREFLIST,
    VAR_VARIANTVECTOR,
    VAR_VARIANTMAP,
    VAR_INTRECT,
    VAR_INTVECTOR2,
    VAR_PTR,
    VAR_MATRIX3,
    VAR_MATRIX3X4,
    VAR_MATRIX4,
    VAR_DOUBLE,
    VAR_STRINGVECTOR,
    VAR_RECT,
    VAR_INTVECTOR3,
    VAR_INT64,
    // Add new types here
    VAR_CUSTOM,
    MAX_VAR_TYPES
};

class Variant;
class VectorBuffer;

/// Vector of variants.
using VariantVector = ea::vector<Variant>;

/// Vector of strings.
using StringVector = ea::vector<ea::string>;

/// Map of variants.
using VariantMap = ea::unordered_map<StringHash, Variant>;

/// Deprecated. Use ByteVector instead.
/// TODO: Rename all instances of VariantBuffer to ByteVector.
using VariantBuffer = ea::vector<unsigned char>;

/// Typed resource reference.
struct URHO3D_API ResourceRef
{
    /// Construct.
    ResourceRef() = default;

    /// Construct with type only and empty id.
    explicit ResourceRef(StringHash type) :
        type_(type)
    {
    }

    /// Construct with type and resource name.
    ResourceRef(StringHash type, const ea::string& name) :
        type_(type),
        name_(name)
    {
    }

    /// Construct with type and resource name.
    ResourceRef(const ea::string& type, const ea::string& name) :
        type_(type),
        name_(name)
    {
    }

    /// Construct with type and resource name.
    ResourceRef(const char* type, const char* name) :
        type_(type),
        name_(name)
    {
    }

    /// Construct from another ResourceRef.
    ResourceRef(const ResourceRef& rhs) = default;

    /// Return hash value for HashSet & HashMap.
    unsigned ToHash() const
    {
        return type_.ToHash() * 31 + ea::hash<ea::string>()(name_);
    }

    /// Object type.
    StringHash type_;
    /// Object name.
    ea::string name_;

    /// Test for equality with another reference.
    bool operator ==(const ResourceRef& rhs) const { return type_ == rhs.type_ && name_ == rhs.name_; }

    /// Test for inequality with another reference.
    bool operator !=(const ResourceRef& rhs) const { return type_ != rhs.type_ || name_ != rhs.name_; }
};

/// %List of typed resource references.
struct URHO3D_API ResourceRefList
{
    /// Construct.
    ResourceRefList() = default;

    /// Construct with type only.
    explicit ResourceRefList(StringHash type) :
        type_(type)
    {
    }

    /// Construct with type and id list.
    ResourceRefList(StringHash type, const StringVector& names) :
        type_(type),
        names_(names)
    {
    }

    /// Return hash value for HashSet & HashMap.
    unsigned ToHash() const
    {
        return type_.ToHash() * 31 + ea::hash<StringVector>()(names_);
    }

    /// Object type.
    StringHash type_;
    /// List of object names.
    StringVector names_;

    /// Test for equality with another reference list.
    bool operator ==(const ResourceRefList& rhs) const { return type_ == rhs.type_ && names_ == rhs.names_; }

    /// Test for inequality with another reference list.
    bool operator !=(const ResourceRefList& rhs) const { return type_ != rhs.type_ || names_ != rhs.names_; }
};

/// Custom variant value. This type is not abstract to store it in the VariantValue by value.
class CustomVariantValue
{
    // GetValuePtr expects that CustomVariantValue is always convertible to CustomVariantValueImpl<T>.
    template <class T> friend class CustomVariantValueImpl;

private:
    /// Construct from type info.
    explicit CustomVariantValue(const std::type_info& typeInfo) : typeInfo_(typeInfo) {}

public:
    /// Construct empty.
    CustomVariantValue() = default;
    /// Destruct.
    virtual ~CustomVariantValue() = default;

    /// Get the type info.
    const std::type_info& GetTypeInfo() const { return typeInfo_; }

    /// Return whether the specified type is stored.
    template <class T> bool IsType() const { return GetTypeInfo() == typeid(T); }
    /// Return pointer to value of the specified type. Return null pointer if type does not match.
    template <class T> T* GetValuePtr() { return const_cast<T*>(const_cast<const CustomVariantValue*>(this)->GetValuePtr<T>()); }
    /// Return const pointer to value of the specified type. Return null pointer if type does not match.
    template <class T> const T* GetValuePtr() const;

    /// Assign value to destination.
    virtual bool CopyTo(CustomVariantValue& dest) const { return false; }
    /// Clone object over destination.
    virtual void CloneTo(void* dest) const { }
    /// Get size.
    virtual unsigned GetSize() const { return sizeof(CustomVariantValue); }

    /// Compare to another custom value.
    virtual bool Compare(const CustomVariantValue& /*rhs*/) const { return false; }
    /// Compare to zero.
    virtual bool IsZero() const { return false; }
    /// Convert custom value to string.
    virtual ea::string ToString() const { return EMPTY_STRING; }
    /// Serialize to Archive.
    virtual bool Serialize(Archive& /*archive*/) { return false; }

private:
    /// Type info.
    const std::type_info& typeInfo_{ typeid(void) };
};

URHO3D_TYPE_TRAIT(IsEquallyComparable, std::declval<T>() == std::declval<T>());
URHO3D_TYPE_TRAIT(IsConvertibleToString, std::declval<T>().ToString());
URHO3D_TYPE_TRAIT(IsArchiveSerializable, SerializeValue(std::declval<Archive&>(), "", std::declval<T&>()));

/// Custom variant value type traits. Specialize the template to implement custom type behavior.
template <class T> struct CustomVariantValueTraits
{
    /// Copy value.
    static void Copy(T& dest, const T& src)
    {
        dest = src;
    }
    /// Compare values.
    static bool Compare(const T& lhs, const T& rhs)
    {
        if constexpr (IsEquallyComparable<T>::value)
        {
            return lhs == rhs;
        }
        else
        {
            (void)lhs;
            (void)rhs;
            return false;
        }
    }
    /// Check whether the value is zero.
    static bool IsZero(const T& value)
    {
        if constexpr (IsEquallyComparable<T>::value && std::is_default_constructible<T>::value)
        {
            return value == T{};
        }
        else
        {
            (void)value;
            return false;
        }
    }
    /// Convert type to string.
    static ea::string ToString(const T& value)
    {
        if constexpr (IsConvertibleToString<T>::value)
        {
            return value.ToString();
        }
        else
        {
            (void)value;
            return EMPTY_STRING;
        }
    }
    /// Serialize type.
    static bool Serialize(Archive& archive, T& value)
    {
        if constexpr (IsArchiveSerializable<T>::value)
        {
            return SerializeValue(archive, "value", value);
        }
        else
        {
            (void)value;
            (void)archive;
            return false;
        }
    }
};

/// Custom variant value type traits for unique_ptr.
template <class T> struct CustomVariantValueTraits<ea::unique_ptr<T>>
{
    /// Copy value.
    static void Copy(ea::unique_ptr<T>& dest, const ea::unique_ptr<T>& src) { dest = ea::make_unique<T>(*src); }
    /// Compare types.
    static bool Compare(const ea::unique_ptr<T>& lhs, const ea::unique_ptr<T>& rhs) { return CustomVariantValueTraits<T>::Compare(*lhs, *rhs); }
    /// Check whether the value is zero.
    static bool IsZero(const ea::unique_ptr<T>& value) { return CustomVariantValueTraits<T>::IsZero(*value); }
    /// Convert type to string.
    static ea::string ToString(const ea::unique_ptr<T>& value) { return CustomVariantValueTraits<T>::ToString(*value); }
    /// Serialize type.
    static bool Serialize(Archive& archive, ea::unique_ptr<T>& value) { return CustomVariantValueTraits<T>::Serialize(archive, *value); }
};

/// Custom variant value implementation.
template <class T> class CustomVariantValueImpl final : public CustomVariantValue
{
public:
    /// This class name.
    using ClassName = CustomVariantValueImpl<T>;
    /// Type traits.
    using Traits = CustomVariantValueTraits<T>;
    /// Construct from value.
    explicit CustomVariantValueImpl(const T& value)
        : CustomVariantValue(typeid(T))
    {
        Traits::Copy(value_, value);
    }
    /// Get value.
    T& GetValue() { return value_; }
    /// Get const value.
    const T& GetValue() const { return value_; }

    /// Assign value to destination.
    bool CopyTo(CustomVariantValue& dest) const override
    {
        if (T* destValue = dest.GetValuePtr<T>())
        {
            Traits::Copy(*destValue, value_);
            return true;
        }
        return false;
    }
    /// Clone object over destination.
    void CloneTo(void* dest) const override { new (dest) ClassName(value_); }
    /// Get size.
    unsigned GetSize() const override { return sizeof(ClassName); }

    /// Compare to another custom value.
    bool Compare(const CustomVariantValue& rhs) const override
    {
        const T* rhsValue = rhs.GetValuePtr<T>();
        return rhsValue && Traits::Compare(value_, *rhsValue);
    }
    /// Compare to zero.
    bool IsZero() const override { return Traits::IsZero(value_);}
    /// Convert custom value to string.
    ea::string ToString() const override { return Traits::ToString(value_); }
    /// Serialize to Archive.
    bool Serialize(Archive& archive) override { return Traits::Serialize(archive, value_); }

private:
    /// Value.
    T value_;
};

/// Size of variant value. 16 bytes on 32-bit platform, 32 bytes on 64-bit platform.
static const unsigned VARIANT_VALUE_SIZE = sizeof(void*) * 4;

/// Checks whether the custom variant type could be stored on stack.
template <class T> constexpr bool IsCustomTypeOnStack() { return sizeof(CustomVariantValueImpl<T>) <= VARIANT_VALUE_SIZE; }

/// Union for the possible variant values. Objects exceeding the VARIANT_VALUE_SIZE are allocated on the heap.
union VariantValue
{
    unsigned char storage_[VARIANT_VALUE_SIZE];
    int int_;
    bool bool_;
    float float_;
    double double_;
    long long int64_;
    void* voidPtr_;
    WeakPtr<RefCounted> weakPtr_;
    Vector2 vector2_;
    Vector3 vector3_;
    Vector4 vector4_;
    Rect rect_;
    IntVector2 intVector2_;
    IntVector3 intVector3_;
    IntRect intRect_;
    Matrix3* matrix3_;
    Matrix3x4* matrix3x4_;
    Matrix4* matrix4_;
    Quaternion quaternion_;
    Color color_;
    ea::string string_;
    StringVector stringVector_;
    VariantVector variantVector_;
    VariantMap* variantMap_;
    VariantBuffer buffer_;
    ResourceRef resourceRef_;
    ResourceRefList resourceRefList_;

    /// Construct uninitialized.
    VariantValue() { }      // NOLINT(modernize-use-equals-default)
    /// Non-copyable.
    VariantValue(const VariantValue& value) = delete;
    /// Destruct.
    ~VariantValue() { }     // NOLINT(modernize-use-equals-default)

    /// Get custom variant value.
    CustomVariantValue& AsCustomValue() { return *reinterpret_cast<CustomVariantValue*>(&storage_[0]); }
    /// Get custom variant value.
    const CustomVariantValue& AsCustomValue() const { return *reinterpret_cast<const CustomVariantValue*>(&storage_[0]); }
};

// TODO: static_assert(sizeof(VariantValue) == VARIANT_VALUE_SIZE, "Unexpected size of VariantValue");
static_assert(sizeof(CustomVariantValueImpl<SharedPtr<RefCounted>>) <= VARIANT_VALUE_SIZE, "SharedPtr<> does not fit into variant.");

/// Variable that supports a fixed set of types.
class URHO3D_API Variant
{
public:
    /// Construct empty.
    Variant() = default;

    /// Construct from integer.
    Variant(int value)                  // NOLINT(google-explicit-constructor)
    {
        *this = value;
    }

    /// Construct from 64 bit integer.
    Variant(long long value)            // NOLINT(google-explicit-constructor)
    {
        *this = value;
    }

    /// Construct from unsigned integer.
    Variant(unsigned value)             // NOLINT(google-explicit-constructor)
    {
        *this = (int)value;
    }

    /// Construct from unsigned integer.
    Variant(unsigned long long value)   // NOLINT(google-explicit-constructor)
    {
        *this = (long long)value;
    }

    /// Construct from a string hash (convert to integer).
    Variant(const StringHash& value)    // NOLINT(google-explicit-constructor)
    {
        *this = (int)value.Value();
    }

    /// Construct from a bool.
    Variant(bool value)                 // NOLINT(google-explicit-constructor)
    {
        *this = value;
    }

    /// Construct from a float.
    Variant(float value)                // NOLINT(google-explicit-constructor)
    {
        *this = value;
    }

    /// Construct from a double.
    Variant(double value)               // NOLINT(google-explicit-constructor)
    {
        *this = value;
    }

    /// Construct from a Vector2.
    Variant(const Vector2& value)       // NOLINT(google-explicit-constructor)
    {
        *this = value;
    }

    /// Construct from a Vector3.
    Variant(const Vector3& value)       // NOLINT(google-explicit-constructor)
    {
        *this = value;
    }

    /// Construct from a Vector4.
    Variant(const Vector4& value)       // NOLINT(google-explicit-constructor)
    {
        *this = value;
    }

    /// Construct from a quaternion.
    Variant(const Quaternion& value)    // NOLINT(google-explicit-constructor)
    {
        *this = value;
    }

    /// Construct from a color.
    Variant(const Color& value)         // NOLINT(google-explicit-constructor)
    {
        *this = value;
    }

    /// Construct from a string.
    Variant(const ea::string& value)        // NOLINT(google-explicit-constructor)
    {
        *this = value;
    }

    /// Construct from a C string.
    Variant(const char* value)          // NOLINT(google-explicit-constructor)
    {
        *this = value;
    }

    /// Construct from a buffer.
    Variant(const VariantBuffer& value)      // NOLINT(google-explicit-constructor)
    {
        *this = value;
    }

    /// Construct from a %VectorBuffer and store as a buffer.
    Variant(const VectorBuffer& value)  // NOLINT(google-explicit-constructor)
    {
        *this = value;
    }

    /// Construct from a pointer.
    Variant(void* value)                // NOLINT(google-explicit-constructor)
    {
        *this = value;
    }

    /// Construct from a resource reference.
    Variant(const ResourceRef& value)   // NOLINT(google-explicit-constructor)
    {
        *this = value;
    }

    /// Construct from a resource reference list.
    Variant(const ResourceRefList& value)   // NOLINT(google-explicit-constructor)
    {
        *this = value;
    }

    /// Construct from a variant vector.
    Variant(const VariantVector& value) // NOLINT(google-explicit-constructor)
    {
        *this = value;
    }

    /// Construct from a variant map.
    Variant(const VariantMap& value)    // NOLINT(google-explicit-constructor)
    {
        *this = value;
    }

    /// Construct from a string vector.
    Variant(const StringVector& value)  // NOLINT(google-explicit-constructor)
    {
        *this = value;
    }

    /// Construct from a rect.
    Variant(const Rect& value)          // NOLINT(google-explicit-constructor)
    {
        *this = value;
    }

    /// Construct from an integer rect.
    Variant(const IntRect& value)       // NOLINT(google-explicit-constructor)
    {
        *this = value;
    }

    /// Construct from an IntVector2.
    Variant(const IntVector2& value)    // NOLINT(google-explicit-constructor)
    {
        *this = value;
    }

    /// Construct from an IntVector3.
    Variant(const IntVector3& value)    // NOLINT(google-explicit-constructor)
    {
        *this = value;
    }

    /// Construct from a RefCounted pointer. The object will be stored internally in a WeakPtr so that its expiration can be detected safely.
    Variant(RefCounted* value)          // NOLINT(google-explicit-constructor)
    {
        *this = value;
    }

    /// Construct from a Matrix3.
    Variant(const Matrix3& value)       // NOLINT(google-explicit-constructor)
    {
        *this = value;
    }

    /// Construct from a Matrix3x4.
    Variant(const Matrix3x4& value)     // NOLINT(google-explicit-constructor)
    {
        *this = value;
    }

    /// Construct from a Matrix4.
    Variant(const Matrix4& value)       // NOLINT(google-explicit-constructor)
    {
        *this = value;
    }

    /// Construct from type and value.
    Variant(const ea::string& type, const ea::string& value)
    {
        FromString(type, value);
    }

    /// Construct from type and value.
    Variant(VariantType type, const ea::string& value)
    {
        FromString(type, value);
    }

    /// Construct from type and value.
    Variant(const char* type, const char* value)
    {
        FromString(type, value);
    }

    /// Construct from type and value.
    Variant(VariantType type, const char* value)
    {
        FromString(type, value);
    }

    /// Construct from type.
    Variant(VariantType type);

    /// Copy-construct from another variant.
    Variant(const Variant& value)
    {
        *this = value;
    }

    /// Destruct.
    ~Variant()
    {
        SetType(VAR_NONE);
    }

    /// Reset to empty.
    void Clear()
    {
        SetType(VAR_NONE);
    }

    /// Assign from another variant.
    Variant& operator =(const Variant& rhs);

    /// Assign from an integer.
    Variant& operator =(int rhs)
    {
        SetType(VAR_INT);
        value_.int_ = rhs;
        return *this;
    }

    /// Assign from 64 bit integer.
    Variant& operator =(long long rhs)
    {
        SetType(VAR_INT64);
        value_.int64_ = rhs;
        return *this;
    }

    /// Assign from unsigned 64 bit integer.
    Variant& operator =(unsigned long long rhs)
    {
        SetType(VAR_INT64);
        value_.int64_ = static_cast<long long>(rhs);
        return *this;
    }

    /// Assign from an unsigned integer.
    Variant& operator =(unsigned rhs)
    {
        SetType(VAR_INT);
        value_.int_ = (int)rhs;
        return *this;
    }

    /// Assign from a StringHash (convert to integer.)
    Variant& operator =(const StringHash& rhs)
    {
        SetType(VAR_INT);
        value_.int_ = (int)rhs.Value();
        return *this;
    }

    /// Assign from a bool.
    Variant& operator =(bool rhs)
    {
        SetType(VAR_BOOL);
        value_.bool_ = rhs;
        return *this;
    }

    /// Assign from a float.
    Variant& operator =(float rhs)
    {
        SetType(VAR_FLOAT);
        value_.float_ = rhs;
        return *this;
    }

    /// Assign from a double.
    Variant& operator =(double rhs)
    {
        SetType(VAR_DOUBLE);
        value_.double_ = rhs;
        return *this;
    }

    /// Assign from a Vector2.
    Variant& operator =(const Vector2& rhs)
    {
        SetType(VAR_VECTOR2);
        value_.vector2_ = rhs;
        return *this;
    }

    /// Assign from a Vector3.
    Variant& operator =(const Vector3& rhs)
    {
        SetType(VAR_VECTOR3);
        value_.vector3_ = rhs;
        return *this;
    }

    /// Assign from a Vector4.
    Variant& operator =(const Vector4& rhs)
    {
        SetType(VAR_VECTOR4);
        value_.vector4_ = rhs;
        return *this;
    }

    /// Assign from a quaternion.
    Variant& operator =(const Quaternion& rhs)
    {
        SetType(VAR_QUATERNION);
        value_.quaternion_ = rhs;
        return *this;
    }

    /// Assign from a color.
    Variant& operator =(const Color& rhs)
    {
        SetType(VAR_COLOR);
        value_.color_ = rhs;
        return *this;
    }

    /// Assign from a string.
    Variant& operator =(const ea::string& rhs)
    {
        SetType(VAR_STRING);
        value_.string_ = rhs;
        return *this;
    }

    /// Assign from a C string.
    Variant& operator =(const char* rhs)
    {
        SetType(VAR_STRING);
        value_.string_ = rhs;
        return *this;
    }

    /// Assign from a buffer.
    Variant& operator =(const VariantBuffer& rhs)
    {
        SetType(VAR_BUFFER);
        value_.buffer_ = rhs;
        return *this;
    }

    /// Assign from a %VectorBuffer and store as a buffer.
    Variant& operator =(const VectorBuffer& rhs);

    /// Assign from a void pointer.
    Variant& operator =(void* rhs)
    {
        SetType(VAR_VOIDPTR);
        value_.voidPtr_ = rhs;
        return *this;
    }

    /// Assign from a resource reference.
    Variant& operator =(const ResourceRef& rhs)
    {
        SetType(VAR_RESOURCEREF);
        value_.resourceRef_ = rhs;
        return *this;
    }

    /// Assign from a resource reference list.
    Variant& operator =(const ResourceRefList& rhs)
    {
        SetType(VAR_RESOURCEREFLIST);
        value_.resourceRefList_ = rhs;
        return *this;
    }

    /// Assign from a variant vector.
    Variant& operator =(const VariantVector& rhs)
    {
        SetType(VAR_VARIANTVECTOR);
        value_.variantVector_ = rhs;
        return *this;
    }

    /// Assign from a string vector.
    Variant& operator =(const StringVector& rhs)
    {
        SetType(VAR_STRINGVECTOR);
        value_.stringVector_ = rhs;
        return *this;
    }

    /// Assign from a variant map.
    Variant& operator =(const VariantMap& rhs)
    {
        SetType(VAR_VARIANTMAP);
        *value_.variantMap_ = rhs;
        return *this;
    }

    /// Assign from a rect.
    Variant& operator =(const Rect& rhs)
    {
        SetType(VAR_RECT);
        value_.rect_ = rhs;
        return *this;
    }

    /// Assign from an integer rect.
    Variant& operator =(const IntRect& rhs)
    {
        SetType(VAR_INTRECT);
        value_.intRect_ = rhs;
        return *this;
    }

    /// Assign from an IntVector2.
    Variant& operator =(const IntVector2& rhs)
    {
        SetType(VAR_INTVECTOR2);
        value_.intVector2_ = rhs;
        return *this;
    }

    /// Assign from an IntVector3.
    Variant& operator =(const IntVector3& rhs)
    {
        SetType(VAR_INTVECTOR3);
        value_.intVector3_ = rhs;
        return *this;
    }

    /// Assign from a RefCounted pointer. The object will be stored internally in a WeakPtr so that its expiration can be detected safely.
    Variant& operator =(RefCounted* rhs)
    {
        SetType(VAR_PTR);
        value_.weakPtr_ = rhs;
        return *this;
    }

    /// Assign from a Matrix3.
    Variant& operator =(const Matrix3& rhs)
    {
        SetType(VAR_MATRIX3);
        *value_.matrix3_ = rhs;
        return *this;
    }

    /// Assign from a Matrix3x4.
    Variant& operator =(const Matrix3x4& rhs)
    {
        SetType(VAR_MATRIX3X4);
        *value_.matrix3x4_ = rhs;
        return *this;
    }

    /// Assign from a Matrix4.
    Variant& operator =(const Matrix4& rhs)
    {
        SetType(VAR_MATRIX4);
        *value_.matrix4_ = rhs;
        return *this;
    }

    /// Test for equality with another variant.
    bool operator ==(const Variant& rhs) const;

    /// Test for equality with an integer. To return true, both the type and value must match.
    bool operator ==(int rhs) const { return type_ == VAR_INT ? value_.int_ == rhs : false; }

    /// Test for equality with an unsigned 64 bit integer. To return true, both the type and value must match.
    bool operator ==(unsigned rhs) const { return type_ == VAR_INT ? value_.int_ == static_cast<int>(rhs) : false; }

    /// Test for equality with an 64 bit integer. To return true, both the type and value must match.
    bool operator ==(long long rhs) const { return type_ == VAR_INT64 ? value_.int64_ == rhs : false; }

    /// Test for equality with an unsigned integer. To return true, both the type and value must match.
    bool operator ==(unsigned long long rhs) const { return type_ == VAR_INT64 ? value_.int64_ == static_cast<long long>(rhs) : false; }

    /// Test for equality with a bool. To return true, both the type and value must match.
    bool operator ==(bool rhs) const { return type_ == VAR_BOOL ? value_.bool_ == rhs : false; }

    /// Test for equality with a float. To return true, both the type and value must match.
    bool operator ==(float rhs) const { return type_ == VAR_FLOAT ? value_.float_ == rhs : false; }

    /// Test for equality with a double. To return true, both the type and value must match.
    bool operator ==(double rhs) const { return type_ == VAR_DOUBLE ? value_.double_ == rhs : false; }

    /// Test for equality with a Vector2. To return true, both the type and value must match.
    bool operator ==(const Vector2& rhs) const
    {
        return type_ == VAR_VECTOR2 ? value_.vector2_ == rhs : false;
    }

    /// Test for equality with a Vector3. To return true, both the type and value must match.
    bool operator ==(const Vector3& rhs) const
    {
        return type_ == VAR_VECTOR3 ? value_.vector3_ == rhs : false;
    }

    /// Test for equality with a Vector4. To return true, both the type and value must match.
    bool operator ==(const Vector4& rhs) const
    {
        return type_ == VAR_VECTOR4 ? value_.vector4_ == rhs : false;
    }

    /// Test for equality with a quaternion. To return true, both the type and value must match.
    bool operator ==(const Quaternion& rhs) const
    {
        return type_ == VAR_QUATERNION ? value_.quaternion_ == rhs : false;
    }

    /// Test for equality with a color. To return true, both the type and value must match.
    bool operator ==(const Color& rhs) const
    {
        return type_ == VAR_COLOR ? value_.color_ == rhs : false;
    }

    /// Test for equality with a string. To return true, both the type and value must match.
    bool operator ==(const ea::string& rhs) const
    {
        return type_ == VAR_STRING ? value_.string_ == rhs : false;
    }

    /// Test for equality with a buffer. To return true, both the type and value must match.
    bool operator ==(const VariantBuffer& rhs) const;
    /// Test for equality with a %VectorBuffer. To return true, both the type and value must match.
    bool operator ==(const VectorBuffer& rhs) const;

    /// Test for equality with a void pointer. To return true, both the type and value must match, with the exception that a RefCounted pointer is also allowed.
    bool operator ==(void* rhs) const
    {
        if (type_ == VAR_VOIDPTR)
            return value_.voidPtr_ == rhs;
        else if (type_ == VAR_PTR)
            return value_.weakPtr_ == rhs;
        else
            return false;
    }

    /// Test for equality with a resource reference. To return true, both the type and value must match.
    bool operator ==(const ResourceRef& rhs) const
    {
        return type_ == VAR_RESOURCEREF ? value_.resourceRef_ == rhs : false;
    }

    /// Test for equality with a resource reference list. To return true, both the type and value must match.
    bool operator ==(const ResourceRefList& rhs) const
    {
        return type_ == VAR_RESOURCEREFLIST ? value_.resourceRefList_ == rhs : false;
    }

    /// Test for equality with a variant vector. To return true, both the type and value must match.
    bool operator ==(const VariantVector& rhs) const
    {
        return type_ == VAR_VARIANTVECTOR ? value_.variantVector_ == rhs : false;
    }

    /// Test for equality with a string vector. To return true, both the type and value must match.
    bool operator ==(const StringVector& rhs) const
    {
        return type_ == VAR_STRINGVECTOR ? value_.stringVector_ == rhs : false;
    }

    /// Test for equality with a variant map. To return true, both the type and value must match.
    bool operator ==(const VariantMap& rhs) const
    {
        return type_ == VAR_VARIANTMAP ? *value_.variantMap_ == rhs : false;
    }

    /// Test for equality with a rect. To return true, both the type and value must match.
    bool operator ==(const Rect& rhs) const
    {
        return type_ == VAR_RECT ? value_.rect_ == rhs : false;
    }

    /// Test for equality with an integer rect. To return true, both the type and value must match.
    bool operator ==(const IntRect& rhs) const
    {
        return type_ == VAR_INTRECT ? value_.intRect_ == rhs : false;
    }

    /// Test for equality with an IntVector2. To return true, both the type and value must match.
    bool operator ==(const IntVector2& rhs) const
    {
        return type_ == VAR_INTVECTOR2 ? value_.intVector2_ == rhs : false;
    }

    /// Test for equality with an IntVector3. To return true, both the type and value must match.
    bool operator ==(const IntVector3& rhs) const
    {
        return type_ == VAR_INTVECTOR3 ? value_.intVector3_ == rhs : false;
    }

    /// Test for equality with a StringHash. To return true, both the type and value must match.
    bool operator ==(const StringHash& rhs) const { return type_ == VAR_INT ? static_cast<unsigned>(value_.int_) == rhs.Value() : false; }

    /// Test for equality with a RefCounted pointer. To return true, both the type and value must match, with the exception that void pointer is also allowed.
    bool operator ==(RefCounted* rhs) const
    {
        if (type_ == VAR_PTR)
            return value_.weakPtr_ == rhs;
        else if (type_ == VAR_VOIDPTR)
            return value_.voidPtr_ == rhs;
        else
            return false;
    }

    /// Test for equality with a Matrix3. To return true, both the type and value must match.
    bool operator ==(const Matrix3& rhs) const
    {
        return type_ == VAR_MATRIX3 ? *value_.matrix3_ == rhs : false;
    }

    /// Test for equality with a Matrix3x4. To return true, both the type and value must match.
    bool operator ==(const Matrix3x4& rhs) const
    {
        return type_ == VAR_MATRIX3X4 ? *value_.matrix3x4_ == rhs : false;
    }

    /// Test for equality with a Matrix4. To return true, both the type and value must match.
    bool operator ==(const Matrix4& rhs) const
    {
        return type_ == VAR_MATRIX4 ? *value_.matrix4_ == rhs : false;
    }

    /// Test for inequality with another variant.
    bool operator !=(const Variant& rhs) const { return !(*this == rhs); }

    /// Test for inequality with an integer.
    bool operator !=(int rhs) const { return !(*this == rhs); }

    /// Test for inequality with an unsigned integer.
    bool operator !=(unsigned rhs) const { return !(*this == rhs); }

    /// Test for inequality with an 64 bit integer.
    bool operator !=(long long rhs) const { return !(*this == rhs); }

    /// Test for inequality with an unsigned 64 bit integer.
    bool operator !=(unsigned long long rhs) const { return !(*this == rhs); }

    /// Test for inequality with a bool.
    bool operator !=(bool rhs) const { return !(*this == rhs); }

    /// Test for inequality with a float.
    bool operator !=(float rhs) const { return !(*this == rhs); }

    /// Test for inequality with a double.
    bool operator !=(double rhs) const { return !(*this == rhs); }

    /// Test for inequality with a Vector2.
    bool operator !=(const Vector2& rhs) const { return !(*this == rhs); }

    /// Test for inequality with a Vector3.
    bool operator !=(const Vector3& rhs) const { return !(*this == rhs); }

    /// Test for inequality with an Vector4.
    bool operator !=(const Vector4& rhs) const { return !(*this == rhs); }

    /// Test for inequality with a Quaternion.
    bool operator !=(const Quaternion& rhs) const { return !(*this == rhs); }

    /// Test for inequality with a string.
    bool operator !=(const ea::string& rhs) const { return !(*this == rhs); }

    /// Test for inequality with a buffer.
    bool operator !=(const VariantBuffer& rhs) const { return !(*this == rhs); }

    /// Test for inequality with a %VectorBuffer.
    bool operator !=(const VectorBuffer& rhs) const { return !(*this == rhs); }

    /// Test for inequality with a pointer.
    bool operator !=(void* rhs) const { return !(*this == rhs); }

    /// Test for inequality with a resource reference.
    bool operator !=(const ResourceRef& rhs) const { return !(*this == rhs); }

    /// Test for inequality with a resource reference list.
    bool operator !=(const ResourceRefList& rhs) const { return !(*this == rhs); }

    /// Test for inequality with a variant vector.
    bool operator !=(const VariantVector& rhs) const { return !(*this == rhs); }

    /// Test for inequality with a string vector.
    bool operator !=(const StringVector& rhs) const { return !(*this == rhs); }

    /// Test for inequality with a variant map.
    bool operator !=(const VariantMap& rhs) const { return !(*this == rhs); }

    /// Test for inequality with a rect.
    bool operator !=(const Rect& rhs) const { return !(*this == rhs); }

    /// Test for inequality with an integer rect.
    bool operator !=(const IntRect& rhs) const { return !(*this == rhs); }

    /// Test for inequality with an IntVector2.
    bool operator !=(const IntVector2& rhs) const { return !(*this == rhs); }

    /// Test for inequality with an IntVector3.
    bool operator !=(const IntVector3& rhs) const { return !(*this == rhs); }

    /// Test for inequality with a StringHash.
    bool operator !=(const StringHash& rhs) const { return !(*this == rhs); }

    /// Test for inequality with a RefCounted pointer.
    bool operator !=(RefCounted* rhs) const { return !(*this == rhs); }

    /// Test for inequality with a Matrix3.
    bool operator !=(const Matrix3& rhs) const { return !(*this == rhs); }

    /// Test for inequality with a Matrix3x4.
    bool operator !=(const Matrix3x4& rhs) const { return !(*this == rhs); }

    /// Test for inequality with a Matrix4.
    bool operator !=(const Matrix4& rhs) const { return !(*this == rhs); }

    /// Set from typename and value strings. Pointers will be set to null, and VariantBuffer or VariantMap types are not supported.
    void FromString(const ea::string& type, const ea::string& value);
    /// Set from typename and value strings. Pointers will be set to null, and VariantBuffer or VariantMap types are not supported.
    void FromString(const char* type, const char* value);
    /// Set from type and value string. Pointers will be set to null, and VariantBuffer or VariantMap types are not supported.
    void FromString(VariantType type, const ea::string& value);
    /// Set from type and value string. Pointers will be set to null, and VariantBuffer or VariantMap types are not supported.
    void FromString(VariantType type, const char* value);
    /// Set buffer type from a memory area.
    void SetBuffer(const void* data, unsigned size);
    /// Set custom value.
    void SetCustomVariantValue(const CustomVariantValue& value);
    /// Set custom value.
    template <class T> void SetCustom(T value)
    {
        // Try to assign value directly
        if (T* thisValue = GetCustomPtr<T>())
        {
            *thisValue = ea::move(value);
            return;
        }

        // Fall back to reallocation
        SetType(VAR_CUSTOM);
        value_.AsCustomValue().~CustomVariantValue();

        if constexpr (IsCustomTypeOnStack<T>())
            new (value_.storage_) CustomVariantValueImpl<T>(ea::move(value));
        else
            new (value_.storage_) CustomVariantValueImpl<ea::unique_ptr<T>>(ea::make_unique<T>(ea::move(value)));
    }

    /// Return int or zero on type mismatch. Floats and doubles are converted.
    int GetInt() const
    {
        if (type_ == VAR_INT)
            return value_.int_;
        else if (type_ == VAR_FLOAT)
            return static_cast<int>(value_.float_);
        else if (type_ == VAR_DOUBLE)
            return static_cast<int>(value_.double_);
        else
            return 0;
    }

    /// Return 64 bit int or zero on type mismatch. Floats and doubles are converted.
    long long GetInt64() const
    {
        if (type_ == VAR_INT64)
            return value_.int64_;
        else if (type_ == VAR_INT)
            return value_.int_;
        else if (type_ == VAR_FLOAT)
            return static_cast<long long>(value_.float_);
        else if (type_ == VAR_DOUBLE)
            return static_cast<long long>(value_.double_);
        else
            return 0;
    }

    /// Return unsigned 64 bit int or zero on type mismatch. Floats and doubles are converted.
    unsigned long long GetUInt64() const
    {
        if (type_ == VAR_INT64)
            return static_cast<unsigned long long>(value_.int64_);
        else if (type_ == VAR_INT)
            return static_cast<unsigned long long>(value_.int_);
        else if (type_ == VAR_FLOAT)
            return static_cast<unsigned long long>(value_.float_);
        else if (type_ == VAR_DOUBLE)
            return static_cast<unsigned long long>(value_.double_);
        else
            return 0;
    }

    /// Return unsigned int or zero on type mismatch. Floats and doubles are converted.
    unsigned GetUInt() const
    {
        if (type_ == VAR_INT)
            return static_cast<unsigned>(value_.int_);
        else if (type_ == VAR_FLOAT)
            return static_cast<unsigned>(value_.float_);
        else if (type_ == VAR_DOUBLE)
            return static_cast<unsigned>(value_.double_);
        else
            return 0;
    }

    /// Return StringHash or zero on type mismatch.
    StringHash GetStringHash() const { return StringHash(GetUInt()); }

    /// Return bool or false on type mismatch.
    bool GetBool() const { return type_ == VAR_BOOL ? value_.bool_ : false; }

    /// Return float or zero on type mismatch. Ints and doubles are converted.
    float GetFloat() const
    {
        if (type_ == VAR_FLOAT)
            return value_.float_;
        else if (type_ == VAR_DOUBLE)
            return static_cast<float>(value_.double_);
        else if (type_ == VAR_INT)
            return static_cast<float>(value_.int_);
        else if (type_ == VAR_INT64)
            return static_cast<float>(value_.int64_);
        else
            return 0.0f;
    }

    /// Return double or zero on type mismatch. Ints and floats are converted.
    double GetDouble() const
    {
        if (type_ == VAR_DOUBLE)
            return value_.double_;
        else if (type_ == VAR_FLOAT)
            return value_.float_;
        else if (type_ == VAR_INT)
            return static_cast<double>(value_.int_);
        else if (type_ == VAR_INT64)
            return static_cast<double>(value_.int64_);
        else
            return 0.0;
    }

    /// Return Vector2 or zero on type mismatch.
    const Vector2& GetVector2() const { return type_ == VAR_VECTOR2 ? value_.vector2_ : Vector2::ZERO; }

    /// Return Vector3 or zero on type mismatch.
    const Vector3& GetVector3() const { return type_ == VAR_VECTOR3 ? value_.vector3_ : Vector3::ZERO; }

    /// Return Vector4 or zero on type mismatch.
    const Vector4& GetVector4() const { return type_ == VAR_VECTOR4 ? value_.vector4_ : Vector4::ZERO; }

    /// Return quaternion or identity on type mismatch.
    const Quaternion& GetQuaternion() const
    {
        return type_ == VAR_QUATERNION ? value_.quaternion_ : Quaternion::IDENTITY;
    }

    /// Return color or default on type mismatch. Vector4 is aliased to Color if necessary.
    const Color& GetColor() const { return (type_ == VAR_COLOR || type_ == VAR_VECTOR4) ? value_.color_ : Color::WHITE; }

    /// Return string or empty on type mismatch.
    const ea::string& GetString() const { return type_ == VAR_STRING ? value_.string_ : EMPTY_STRING; }

    /// Return buffer or empty on type mismatch.
    const VariantBuffer& GetBuffer() const
    {
        return type_ == VAR_BUFFER ? value_.buffer_ : emptyBuffer;
    }

    /// Return %VectorBuffer containing the buffer or empty on type mismatch.
    VectorBuffer GetVectorBuffer() const;

    /// Return void pointer or null on type mismatch. RefCounted pointer will be converted.
    void* GetVoidPtr() const
    {
        if (type_ == VAR_VOIDPTR)
            return value_.voidPtr_;
        else if (type_ == VAR_PTR)
            return value_.weakPtr_;
        else
            return nullptr;
    }

    /// Return a resource reference or empty on type mismatch.
    const ResourceRef& GetResourceRef() const
    {
        return type_ == VAR_RESOURCEREF ? value_.resourceRef_ : emptyResourceRef;
    }

    /// Return a resource reference list or empty on type mismatch.
    const ResourceRefList& GetResourceRefList() const
    {
        return type_ == VAR_RESOURCEREFLIST ? value_.resourceRefList_ : emptyResourceRefList;
    }

    /// Return a variant vector or empty on type mismatch.
    const VariantVector& GetVariantVector() const
    {
        return type_ == VAR_VARIANTVECTOR ? value_.variantVector_ : emptyVariantVector;
    }

    /// Return a string vector or empty on type mismatch.
    const StringVector& GetStringVector() const
    {
        return type_ == VAR_STRINGVECTOR ? value_.stringVector_ : emptyStringVector;
    }

    /// Return a variant map or empty on type mismatch.
    const VariantMap& GetVariantMap() const
    {
        return type_ == VAR_VARIANTMAP ? *value_.variantMap_ : emptyVariantMap;
    }

    /// Return a rect or empty on type mismatch.
    const Rect& GetRect() const { return type_ == VAR_RECT ? value_.rect_ : Rect::ZERO; }

    /// Return an integer rect or empty on type mismatch.
    const IntRect& GetIntRect() const { return type_ == VAR_INTRECT ? value_.intRect_ : IntRect::ZERO; }

    /// Return an IntVector2 or empty on type mismatch.
    const IntVector2& GetIntVector2() const
    {
        return type_ == VAR_INTVECTOR2 ? value_.intVector2_ : IntVector2::ZERO;
    }

    /// Return an IntVector3 or empty on type mismatch.
    const IntVector3& GetIntVector3() const
    {
        return type_ == VAR_INTVECTOR3 ? value_.intVector3_ : IntVector3::ZERO;
    }

    /// Return a RefCounted pointer or null on type mismatch. Will return null if holding a void pointer, as it can not be safely verified that the object is a RefCounted.
    RefCounted* GetPtr() const
    {
        return type_ == VAR_PTR ? value_.weakPtr_ : nullptr;
    }

    /// Return a Matrix3 or identity on type mismatch.
    const Matrix3& GetMatrix3() const
    {
        return type_ == VAR_MATRIX3 ? *value_.matrix3_ : Matrix3::IDENTITY;
    }

    /// Return a Matrix3x4 or identity on type mismatch.
    const Matrix3x4& GetMatrix3x4() const
    {
        return type_ == VAR_MATRIX3X4 ? *value_.matrix3x4_ : Matrix3x4::IDENTITY;
    }

    /// Return a Matrix4 or identity on type mismatch.
    const Matrix4& GetMatrix4() const
    {
        return type_ == VAR_MATRIX4 ? *value_.matrix4_ : Matrix4::IDENTITY;
    }

    /// Return pointer to custom variant value.
    CustomVariantValue* GetCustomVariantValuePtr()
    {
        return const_cast<CustomVariantValue*>(const_cast<const Variant*>(this)->GetCustomVariantValuePtr());
    }

    /// Return const pointer to custom variant value.
    const CustomVariantValue* GetCustomVariantValuePtr() const
    {
        if (type_ == VAR_CUSTOM)
            return &value_.AsCustomValue();
        else
            return nullptr;
    }

    /// Return custom variant value or default-constructed on type mismatch.
    template <class T> T GetCustom() const
    {
        if (const T* value = GetCustomPtr<T>())
            return *value;
        return T{};
    }

    /// Return true if specified custom type is stored in the variant.
    template <class T> bool IsCustomType() const
    {
        if (const CustomVariantValue* custom = GetCustomVariantValuePtr())
            return custom->IsType<T>();
        else
            return false;
    }

    /// Return value's type.
    VariantType GetType() const { return type_; }

    /// Return value's type name.
    ea::string GetTypeName() const;
    /// Convert value to string. Pointers are returned as null, and VariantBuffer or VariantMap are not supported and return empty.
    ea::string ToString() const;
    /// Return true when the variant value is considered zero according to its actual type.
    bool IsZero() const;

    /// Return true when the variant is empty (i.e. not initialized yet).
    bool IsEmpty() const { return type_ == VAR_NONE; }

    /// Return the value, template version.
    template <class T> T Get() const;

    /// Return a pointer to a modifiable buffer or null on type mismatch.
    VariantBuffer* GetBufferPtr()
    {
        return type_ == VAR_BUFFER ? &value_.buffer_ : nullptr;
    }

    /// Return a pointer to a modifiable variant vector or null on type mismatch.
    VariantVector* GetVariantVectorPtr() { return type_ == VAR_VARIANTVECTOR ? &value_.variantVector_ : nullptr; }

    /// Return a pointer to a modifiable string vector or null on type mismatch.
    StringVector* GetStringVectorPtr() { return type_ == VAR_STRINGVECTOR ? &value_.stringVector_ : nullptr; }

    /// Return a pointer to a modifiable variant map or null on type mismatch.
    VariantMap* GetVariantMapPtr() { return type_ == VAR_VARIANTMAP ? value_.variantMap_ : nullptr; }

    /// Return a pointer to a modifiable custom variant value or null on type mismatch.
    template <class T> T* GetCustomPtr() { return const_cast<T*>(const_cast<const Variant*>(this)->GetCustomPtr<T>()); }

    /// Return a pointer to a constant custom variant value or null on type mismatch.
    template <class T> const T* GetCustomPtr() const
    {
        if (const CustomVariantValue* value = GetCustomVariantValuePtr())
        {
            if constexpr (IsCustomTypeOnStack<T>())
            {
                return value->GetValuePtr<T>();
            }
            else
            {
                if (auto valuePtrPtr = value->GetValuePtr<ea::unique_ptr<T>>())
                    return valuePtrPtr->get();
            }
        }
        return nullptr;
    }

    /// Hash function for containers.
    unsigned ToHash() const;

    /// Return type name list.
    static const char* const* GetTypeNameList();
    /// Return name for variant type.
    static ea::string GetTypeName(VariantType type);
    /// Return variant type from type name.
    static VariantType GetTypeFromName(const ea::string& typeName);
    /// Return variant type from type name.
    static VariantType GetTypeFromName(const char* typeName);

    /// Empty variant.
    static const Variant EMPTY;
    /// Empty buffer.
    static const VariantBuffer emptyBuffer;
    /// Empty resource reference.
    static const ResourceRef emptyResourceRef;
    /// Empty resource reference list.
    static const ResourceRefList emptyResourceRefList;
    /// Empty variant map.
    static const VariantMap emptyVariantMap;
    /// Empty variant vector.
    static const VariantVector emptyVariantVector;
    /// Empty string vector.
    static const StringVector emptyStringVector;

private:
    /// Set new type and allocate/deallocate memory as necessary.
    void SetType(VariantType newType);

    /// Variant type.
    VariantType type_ = VAR_NONE;
    /// Variant value.
    VariantValue value_;
};

/// Make custom variant value.
template <typename T> Variant MakeCustomValue(const T& value)
{
    Variant var;
    var.SetCustom(value);
    return var;
}

/// Return variant type from type.
template <typename T> VariantType GetVariantType();

// Return variant type from concrete types
template <> inline VariantType GetVariantType<int>() { return VAR_INT; }

template <> inline VariantType GetVariantType<unsigned>() { return VAR_INT; }

template <> inline VariantType GetVariantType<long long>() { return VAR_INT64; }

template <> inline VariantType GetVariantType<unsigned long long>() { return VAR_INT64; }

template <> inline VariantType GetVariantType<bool>() { return VAR_BOOL; }

template <> inline VariantType GetVariantType<float>() { return VAR_FLOAT; }

template <> inline VariantType GetVariantType<double>() { return VAR_DOUBLE; }

template <> inline VariantType GetVariantType<Vector2>() { return VAR_VECTOR2; }

template <> inline VariantType GetVariantType<Vector3>() { return VAR_VECTOR3; }

template <> inline VariantType GetVariantType<Vector4>() { return VAR_VECTOR4; }

template <> inline VariantType GetVariantType<Quaternion>() { return VAR_QUATERNION; }

template <> inline VariantType GetVariantType<Color>() { return VAR_COLOR; }

template <> inline VariantType GetVariantType<ea::string>() { return VAR_STRING; }

template <> inline VariantType GetVariantType<StringHash>() { return VAR_INT; }

template <> inline VariantType GetVariantType<VariantBuffer >() { return VAR_BUFFER; }

template <> inline VariantType GetVariantType<ResourceRef>() { return VAR_RESOURCEREF; }

template <> inline VariantType GetVariantType<ResourceRefList>() { return VAR_RESOURCEREFLIST; }

template <> inline VariantType GetVariantType<VariantVector>() { return VAR_VARIANTVECTOR; }

template <> inline VariantType GetVariantType<StringVector>() { return VAR_STRINGVECTOR; }

template <> inline VariantType GetVariantType<VariantMap>() { return VAR_VARIANTMAP; }

template <> inline VariantType GetVariantType<Rect>() { return VAR_RECT; }

template <> inline VariantType GetVariantType<IntRect>() { return VAR_INTRECT; }

template <> inline VariantType GetVariantType<IntVector2>() { return VAR_INTVECTOR2; }

template <> inline VariantType GetVariantType<IntVector3>() { return VAR_INTVECTOR3; }

template <> inline VariantType GetVariantType<Matrix3>() { return VAR_MATRIX3; }

template <> inline VariantType GetVariantType<Matrix3x4>() { return VAR_MATRIX3X4; }

template <> inline VariantType GetVariantType<Matrix4>() { return VAR_MATRIX4; }

// Specializations of Variant::Get<T>
template <> URHO3D_API int Variant::Get<int>() const;

template <> URHO3D_API unsigned Variant::Get<unsigned>() const;

template <> URHO3D_API long long Variant::Get<long long>() const;

template <> URHO3D_API unsigned long long Variant::Get<unsigned long long>() const;

template <> URHO3D_API StringHash Variant::Get<StringHash>() const;

template <> URHO3D_API bool Variant::Get<bool>() const;

template <> URHO3D_API float Variant::Get<float>() const;

template <> URHO3D_API double Variant::Get<double>() const;

template <> URHO3D_API const Vector2& Variant::Get<const Vector2&>() const;

template <> URHO3D_API const Vector3& Variant::Get<const Vector3&>() const;

template <> URHO3D_API const Vector4& Variant::Get<const Vector4&>() const;

template <> URHO3D_API const Quaternion& Variant::Get<const Quaternion&>() const;

template <> URHO3D_API const Color& Variant::Get<const Color&>() const;

template <> URHO3D_API const ea::string& Variant::Get<const ea::string&>() const;

template <> URHO3D_API const Rect& Variant::Get<const Rect&>() const;

template <> URHO3D_API const IntRect& Variant::Get<const IntRect&>() const;

template <> URHO3D_API const IntVector2& Variant::Get<const IntVector2&>() const;

template <> URHO3D_API const IntVector3& Variant::Get<const IntVector3&>() const;

template <> URHO3D_API const VariantBuffer& Variant::Get<const VariantBuffer&>() const;

template <> URHO3D_API void* Variant::Get<void*>() const;

template <> URHO3D_API RefCounted* Variant::Get<RefCounted*>() const;

template <> URHO3D_API const Matrix3& Variant::Get<const Matrix3&>() const;

template <> URHO3D_API const Matrix3x4& Variant::Get<const Matrix3x4&>() const;

template <> URHO3D_API const Matrix4& Variant::Get<const Matrix4&>() const;

template <> URHO3D_API ResourceRef Variant::Get<ResourceRef>() const;

template <> URHO3D_API ResourceRefList Variant::Get<ResourceRefList>() const;

template <> URHO3D_API VariantVector Variant::Get<VariantVector>() const;

template <> URHO3D_API StringVector Variant::Get<StringVector>() const;

template <> URHO3D_API VariantMap Variant::Get<VariantMap>() const;

template <> URHO3D_API Vector2 Variant::Get<Vector2>() const;

template <> URHO3D_API Vector3 Variant::Get<Vector3>() const;

template <> URHO3D_API Vector4 Variant::Get<Vector4>() const;

template <> URHO3D_API Quaternion Variant::Get<Quaternion>() const;

template <> URHO3D_API Color Variant::Get<Color>() const;

template <> URHO3D_API ea::string Variant::Get<ea::string>() const;

template <> URHO3D_API Rect Variant::Get<Rect>() const;

template <> URHO3D_API IntRect Variant::Get<IntRect>() const;

template <> URHO3D_API IntVector2 Variant::Get<IntVector2>() const;

template <> URHO3D_API IntVector3 Variant::Get<IntVector3>() const;

template <> URHO3D_API VariantBuffer Variant::Get<VariantBuffer >() const;

template <> URHO3D_API Matrix3 Variant::Get<Matrix3>() const;

template <> URHO3D_API Matrix3x4 Variant::Get<Matrix3x4>() const;

template <> URHO3D_API Matrix4 Variant::Get<Matrix4>() const;

// Implementations
template <class T> const T* CustomVariantValue::GetValuePtr() const
{
    if (IsType<T>())
    {
        auto impl = static_cast<const CustomVariantValueImpl<T>*>(this);
        return &impl->GetValue();
    }
    return nullptr;
}

}
=======
//
// Copyright (c) 2008-2020 the Urho3D project.
//
// Permission is hereby granted, free of charge, to any person obtaining a copy
// of this software and associated documentation files (the "Software"), to deal
// in the Software without restriction, including without limitation the rights
// to use, copy, modify, merge, publish, distribute, sublicense, and/or sell
// copies of the Software, and to permit persons to whom the Software is
// furnished to do so, subject to the following conditions:
//
// The above copyright notice and this permission notice shall be included in
// all copies or substantial portions of the Software.
//
// THE SOFTWARE IS PROVIDED "AS IS", WITHOUT WARRANTY OF ANY KIND, EXPRESS OR
// IMPLIED, INCLUDING BUT NOT LIMITED TO THE WARRANTIES OF MERCHANTABILITY,
// FITNESS FOR A PARTICULAR PURPOSE AND NONINFRINGEMENT. IN NO EVENT SHALL THE
// AUTHORS OR COPYRIGHT HOLDERS BE LIABLE FOR ANY CLAIM, DAMAGES OR OTHER
// LIABILITY, WHETHER IN AN ACTION OF CONTRACT, TORT OR OTHERWISE, ARISING FROM,
// OUT OF OR IN CONNECTION WITH THE SOFTWARE OR THE USE OR OTHER DEALINGS IN
// THE SOFTWARE.
//

/// \file

#pragma once

#include "../Container/HashMap.h"
#include "../Container/Ptr.h"
#include "../Math/Color.h"
#include "../Math/Matrix3.h"
#include "../Math/Matrix3x4.h"
#include "../Math/Rect.h"
#include "../Math/StringHash.h"

#include <typeinfo>

namespace Urho3D
{

/// Variant's supported types.
enum VariantType
{
    VAR_NONE = 0,
    VAR_INT,
    VAR_BOOL,
    VAR_FLOAT,
    VAR_VECTOR2,
    VAR_VECTOR3,
    VAR_VECTOR4,
    VAR_QUATERNION,
    VAR_COLOR,
    VAR_STRING,
    VAR_BUFFER,
    VAR_VOIDPTR,
    VAR_RESOURCEREF,
    VAR_RESOURCEREFLIST,
    VAR_VARIANTVECTOR,
    VAR_VARIANTMAP,
    VAR_INTRECT,
    VAR_INTVECTOR2,
    VAR_PTR,
    VAR_MATRIX3,
    VAR_MATRIX3X4,
    VAR_MATRIX4,
    VAR_DOUBLE,
    VAR_STRINGVECTOR,
    VAR_RECT,
    VAR_INTVECTOR3,
    VAR_INT64,
    // Add new types here
    VAR_CUSTOM_HEAP,
    VAR_CUSTOM_STACK,
    MAX_VAR_TYPES
};

class Variant;
class VectorBuffer;

/// Vector of variants.
using VariantVector = Vector<Variant>;

/// Vector of strings.
using StringVector = Vector<String>;

/// Map of variants.
using VariantMap = HashMap<StringHash, Variant>;

/// Typed resource reference.
struct URHO3D_API ResourceRef
{
    /// Construct.
    ResourceRef() = default;

    /// Construct with type only and empty id.
    explicit ResourceRef(StringHash type) :
        type_(type)
    {
    }

    /// Construct with type and resource name.
    ResourceRef(StringHash type, const String& name) :
        type_(type),
        name_(name)
    {
    }

    /// Construct with type and resource name.
    ResourceRef(const String& type, const String& name) :
        type_(type),
        name_(name)
    {
    }

    /// Construct with type and resource name.
    ResourceRef(const char* type, const char* name) :
        type_(type),
        name_(name)
    {
    }

    /// Construct from another ResourceRef.
    ResourceRef(const ResourceRef& rhs) = default;

    /// Object type.
    StringHash type_;
    /// Object name.
    String name_;

    /// Test for equality with another reference.
    bool operator ==(const ResourceRef& rhs) const { return type_ == rhs.type_ && name_ == rhs.name_; }

    /// Test for inequality with another reference.
    bool operator !=(const ResourceRef& rhs) const { return type_ != rhs.type_ || name_ != rhs.name_; }
};

/// %List of typed resource references.
struct URHO3D_API ResourceRefList
{
    /// Construct.
    ResourceRefList() = default;

    /// Construct with type only.
    explicit ResourceRefList(StringHash type) :
        type_(type)
    {
    }

    /// Construct with type and id list.
    ResourceRefList(StringHash type, const StringVector& names) :
        type_(type),
        names_(names)
    {
    }

    /// Object type.
    StringHash type_;
    /// List of object names.
    StringVector names_;

    /// Test for equality with another reference list.
    bool operator ==(const ResourceRefList& rhs) const { return type_ == rhs.type_ && names_ == rhs.names_; }

    /// Test for inequality with another reference list.
    bool operator !=(const ResourceRefList& rhs) const { return type_ != rhs.type_ || names_ != rhs.names_; }
};

/// Custom variant value. This type is not abstract to store it in the VariantValue by value.
class CustomVariantValue
{
    // GetValuePtr expects that CustomVariantValue is always convertible to CustomVariantValueImpl<T>.
    template <class T> friend class CustomVariantValueImpl;

private:
    /// Construct from type info.
    explicit CustomVariantValue(const std::type_info& typeInfo) : typeInfo_(typeInfo) {}

public:
    /// Construct empty.
    CustomVariantValue() : typeInfo_(typeid(void)) { }      // NOLINT(modernize-redundant-void-arg)
    /// Destruct.
    virtual ~CustomVariantValue() = default;

    /// Get the type info.
    const std::type_info& GetTypeInfo() const { return typeInfo_; }
    /// Return whether the specified type is stored.
    template <class T> bool IsType() const { return GetTypeInfo() == typeid(T); }
    /// Return pointer to value of the specified type. Return null pointer if type does not match.
    template <class T> T* GetValuePtr();
    /// Return const pointer to value of the specified type. Return null pointer if type does not match.
    template <class T> const T* GetValuePtr() const;

    /// Assign value.
    virtual bool Assign(const CustomVariantValue& rhs) { return false; }
    /// Clone.
    virtual CustomVariantValue* Clone() const { return nullptr; }
    /// Placement clone.
    virtual void Clone(void* dest) const { }
    /// Get size.
    virtual unsigned GetSize() const { return sizeof(CustomVariantValue); }

    /// Compare to another custom value.
    virtual bool Compare(const CustomVariantValue& rhs) const { (void)rhs; return false; }
    /// Compare to zero.
    virtual bool IsZero() const { return false; }
    /// Convert custom value to string.
    virtual String ToString() const { return String::EMPTY; }

private:
    /// Type info.
    const std::type_info& typeInfo_;
};

/// Custom variant value type traits. Specialize the template to implement custom type behavior.
template <class T> struct CustomVariantValueTraits
{
    /// Compare types.
    static bool Compare(const T& lhs, const T& rhs) { (void)lhs, rhs; return false; }
    /// Check whether the value is zero.
    static bool IsZero(const T& value) { (void)value; return false; }
    /// Convert type to string.
    static String ToString(const T& value) { (void)value; return String::EMPTY; }
};

/// Custom variant value implementation.
template <class T> class CustomVariantValueImpl final : public CustomVariantValue
{
public:
    /// This class name.
    using ClassName = CustomVariantValueImpl<T>;
    /// Type traits.
    using Traits = CustomVariantValueTraits<T>;
    /// Construct from value.
    explicit CustomVariantValueImpl(const T& value) : CustomVariantValue(typeid(T)), value_(value) {}
    /// Set value.
    void SetValue(const T& value) { value_ = value; }
    /// Get value.
    T& GetValue() { return value_; }
    /// Get const value.
    const T& GetValue() const { return value_; }

    /// Assign value.
    bool Assign(const CustomVariantValue& rhs) override
    {
        if (const T* rhsValue = rhs.GetValuePtr<T>())
        {
            SetValue(*rhsValue);
            return true;
        }
        return false;
    }
    /// Clone.
    CustomVariantValue* Clone() const override { return new ClassName(value_); }
    /// Placement clone.
    void Clone(void* dest) const override { new (dest) ClassName(value_); }
    /// Get size.
    unsigned GetSize() const override { return sizeof(ClassName); }

    /// Compare to another custom value.
    bool Compare(const CustomVariantValue& rhs) const override
    {
        const T* rhsValue = rhs.GetValuePtr<T>();
        return rhsValue && Traits::Compare(value_, *rhsValue);
    }
    /// Compare to zero.
    bool IsZero() const override { return Traits::IsZero(value_);}
    /// Convert custom value to string.
    String ToString() const override { return Traits::ToString(value_); }

private:
    /// Value.
    T value_;
};

/// Make custom variant value.
template <typename T> CustomVariantValueImpl<T> MakeCustomValue(const T& value) { return CustomVariantValueImpl<T>(value); }

/// Size of variant value. 16 bytes on 32-bit platform, 32 bytes on 64-bit platform.
static const unsigned VARIANT_VALUE_SIZE = sizeof(void*) * 4;

/// Union for the possible variant values. Objects exceeding the VARIANT_VALUE_SIZE are allocated on the heap.
union VariantValue
{
    unsigned char storage_[VARIANT_VALUE_SIZE];
    int int_;
    bool bool_;
    float float_;
    double double_;
    long long int64_;
    void* voidPtr_;
    WeakPtr<RefCounted> weakPtr_;
    Vector2 vector2_;
    Vector3 vector3_;
    Vector4 vector4_;
    Rect rect_;
    IntVector2 intVector2_;
    IntVector3 intVector3_;
    IntRect intRect_;
    Matrix3* matrix3_;
    Matrix3x4* matrix3x4_;
    Matrix4* matrix4_;
    Quaternion quaternion_;
    Color color_;
    String string_;
    StringVector stringVector_;
    VariantVector variantVector_;
    VariantMap variantMap_;
    PODVector<unsigned char> buffer_;
    ResourceRef resourceRef_;
    ResourceRefList resourceRefList_;
    CustomVariantValue* customValueHeap_;
    CustomVariantValue customValueStack_;

    /// Construct uninitialized.
    VariantValue() { }      // NOLINT(modernize-use-equals-default)
    /// Non-copyable.
    VariantValue(const VariantValue& value) = delete;
    /// Destruct.
    ~VariantValue() { }     // NOLINT(modernize-use-equals-default)
};

static_assert(sizeof(VariantValue) == VARIANT_VALUE_SIZE, "Unexpected size of VariantValue");

/// Variable that supports a fixed set of types.
class URHO3D_API Variant
{
public:
    /// Construct empty.
    Variant() = default;

    /// Construct from integer.
    Variant(int value)                  // NOLINT(google-explicit-constructor)
    {
        *this = value;
    }

    /// Construct from 64 bit integer.
    Variant(long long value)            // NOLINT(google-explicit-constructor)
    {
        *this = value;
    }

    /// Construct from unsigned integer.
    Variant(unsigned value)             // NOLINT(google-explicit-constructor)
    {
        *this = (int)value;
    }

    /// Construct from unsigned integer.
    Variant(unsigned long long value)   // NOLINT(google-explicit-constructor)
    {
        *this = (long long)value;
    }

    /// Construct from a string hash (convert to integer).
    Variant(const StringHash& value)    // NOLINT(google-explicit-constructor)
    {
        *this = (int)value.Value();
    }

    /// Construct from a bool.
    Variant(bool value)                 // NOLINT(google-explicit-constructor)
    {
        *this = value;
    }

    /// Construct from a float.
    Variant(float value)                // NOLINT(google-explicit-constructor)
    {
        *this = value;
    }

    /// Construct from a double.
    Variant(double value)               // NOLINT(google-explicit-constructor)
    {
        *this = value;
    }

    /// Construct from a Vector2.
    Variant(const Vector2& value)       // NOLINT(google-explicit-constructor)
    {
        *this = value;
    }

    /// Construct from a Vector3.
    Variant(const Vector3& value)       // NOLINT(google-explicit-constructor)
    {
        *this = value;
    }

    /// Construct from a Vector4.
    Variant(const Vector4& value)       // NOLINT(google-explicit-constructor)
    {
        *this = value;
    }

    /// Construct from a quaternion.
    Variant(const Quaternion& value)    // NOLINT(google-explicit-constructor)
    {
        *this = value;
    }

    /// Construct from a color.
    Variant(const Color& value)         // NOLINT(google-explicit-constructor)
    {
        *this = value;
    }

    /// Construct from a string.
    Variant(const String& value)        // NOLINT(google-explicit-constructor)
    {
        *this = value;
    }

    /// Construct from a C string.
    Variant(const char* value)          // NOLINT(google-explicit-constructor)
    {
        *this = value;
    }

    /// Construct from a buffer.
    Variant(const PODVector<unsigned char>& value)      // NOLINT(google-explicit-constructor)
    {
        *this = value;
    }

    /// Construct from a %VectorBuffer and store as a buffer.
    Variant(const VectorBuffer& value)  // NOLINT(google-explicit-constructor)
    {
        *this = value;
    }

    /// Construct from a pointer.
    Variant(void* value)                // NOLINT(google-explicit-constructor)
    {
        *this = value;
    }

    /// Construct from a resource reference.
    Variant(const ResourceRef& value)   // NOLINT(google-explicit-constructor)
    {
        *this = value;
    }

    /// Construct from a resource reference list.
    Variant(const ResourceRefList& value)   // NOLINT(google-explicit-constructor)
    {
        *this = value;
    }

    /// Construct from a variant vector.
    Variant(const VariantVector& value) // NOLINT(google-explicit-constructor)
    {
        *this = value;
    }

    /// Construct from a variant map.
    Variant(const VariantMap& value)    // NOLINT(google-explicit-constructor)
    {
        *this = value;
    }

    /// Construct from a string vector.
    Variant(const StringVector& value)  // NOLINT(google-explicit-constructor)
    {
        *this = value;
    }

    /// Construct from a rect.
    Variant(const Rect& value)          // NOLINT(google-explicit-constructor)
    {
        *this = value;
    }

    /// Construct from an integer rect.
    Variant(const IntRect& value)       // NOLINT(google-explicit-constructor)
    {
        *this = value;
    }

    /// Construct from an IntVector2.
    Variant(const IntVector2& value)    // NOLINT(google-explicit-constructor)
    {
        *this = value;
    }

    /// Construct from an IntVector3.
    Variant(const IntVector3& value)    // NOLINT(google-explicit-constructor)
    {
        *this = value;
    }

    /// Construct from a RefCounted pointer. The object will be stored internally in a WeakPtr so that its expiration can be detected safely.
    Variant(RefCounted* value)          // NOLINT(google-explicit-constructor)
    {
        *this = value;
    }

    /// Construct from a Matrix3.
    Variant(const Matrix3& value)       // NOLINT(google-explicit-constructor)
    {
        *this = value;
    }

    /// Construct from a Matrix3x4.
    Variant(const Matrix3x4& value)     // NOLINT(google-explicit-constructor)
    {
        *this = value;
    }

    /// Construct from a Matrix4.
    Variant(const Matrix4& value)       // NOLINT(google-explicit-constructor)
    {
        *this = value;
    }

    /// Construct from custom value.
    template <class T>
    Variant(const CustomVariantValueImpl<T>& value)     // NOLINT(google-explicit-constructor)
    {
        *this = value;
    }

    /// Construct from type and value.
    Variant(const String& type, const String& value)
    {
        FromString(type, value);
    }

    /// Construct from type and value.
    Variant(VariantType type, const String& value)
    {
        FromString(type, value);
    }

    /// Construct from type and value.
    Variant(const char* type, const char* value)
    {
        FromString(type, value);
    }

    /// Construct from type and value.
    Variant(VariantType type, const char* value)
    {
        FromString(type, value);
    }

    /// Copy-construct from another variant.
    Variant(const Variant& value)
    {
        *this = value;
    }

    /// Destruct.
    ~Variant()
    {
        SetType(VAR_NONE);
    }

    /// Reset to empty.
    void Clear()
    {
        SetType(VAR_NONE);
    }

    /// Assign from another variant.
    Variant& operator =(const Variant& rhs);

    /// Assign from an integer.
    Variant& operator =(int rhs)
    {
        SetType(VAR_INT);
        value_.int_ = rhs;
        return *this;
    }

    /// Assign from 64 bit integer.
    Variant& operator =(long long rhs)
    {
        SetType(VAR_INT64);
        value_.int64_ = rhs;
        return *this;
    }

    /// Assign from unsigned 64 bit integer.
    Variant& operator =(unsigned long long rhs)
    {
        SetType(VAR_INT64);
        value_.int64_ = static_cast<long long>(rhs);
        return *this;
    }

    /// Assign from an unsigned integer.
    Variant& operator =(unsigned rhs)
    {
        SetType(VAR_INT);
        value_.int_ = (int)rhs;
        return *this;
    }

    /// Assign from a StringHash (convert to integer).
    Variant& operator =(const StringHash& rhs)
    {
        SetType(VAR_INT);
        value_.int_ = (int)rhs.Value();
        return *this;
    }

    /// Assign from a bool.
    Variant& operator =(bool rhs)
    {
        SetType(VAR_BOOL);
        value_.bool_ = rhs;
        return *this;
    }

    /// Assign from a float.
    Variant& operator =(float rhs)
    {
        SetType(VAR_FLOAT);
        value_.float_ = rhs;
        return *this;
    }

    /// Assign from a double.
    Variant& operator =(double rhs)
    {
        SetType(VAR_DOUBLE);
        value_.double_ = rhs;
        return *this;
    }

    /// Assign from a Vector2.
    Variant& operator =(const Vector2& rhs)
    {
        SetType(VAR_VECTOR2);
        value_.vector2_ = rhs;
        return *this;
    }

    /// Assign from a Vector3.
    Variant& operator =(const Vector3& rhs)
    {
        SetType(VAR_VECTOR3);
        value_.vector3_ = rhs;
        return *this;
    }

    /// Assign from a Vector4.
    Variant& operator =(const Vector4& rhs)
    {
        SetType(VAR_VECTOR4);
        value_.vector4_ = rhs;
        return *this;
    }

    /// Assign from a quaternion.
    Variant& operator =(const Quaternion& rhs)
    {
        SetType(VAR_QUATERNION);
        value_.quaternion_ = rhs;
        return *this;
    }

    /// Assign from a color.
    Variant& operator =(const Color& rhs)
    {
        SetType(VAR_COLOR);
        value_.color_ = rhs;
        return *this;
    }

    /// Assign from a string.
    Variant& operator =(const String& rhs)
    {
        SetType(VAR_STRING);
        value_.string_ = rhs;
        return *this;
    }

    /// Assign from a C string.
    Variant& operator =(const char* rhs)
    {
        SetType(VAR_STRING);
        value_.string_ = rhs;
        return *this;
    }

    /// Assign from a buffer.
    Variant& operator =(const PODVector<unsigned char>& rhs)
    {
        SetType(VAR_BUFFER);
        value_.buffer_ = rhs;
        return *this;
    }

    /// Assign from a %VectorBuffer and store as a buffer.
    Variant& operator =(const VectorBuffer& rhs);

    /// Assign from a void pointer.
    Variant& operator =(void* rhs)
    {
        SetType(VAR_VOIDPTR);
        value_.voidPtr_ = rhs;
        return *this;
    }

    /// Assign from a resource reference.
    Variant& operator =(const ResourceRef& rhs)
    {
        SetType(VAR_RESOURCEREF);
        value_.resourceRef_ = rhs;
        return *this;
    }

    /// Assign from a resource reference list.
    Variant& operator =(const ResourceRefList& rhs)
    {
        SetType(VAR_RESOURCEREFLIST);
        value_.resourceRefList_ = rhs;
        return *this;
    }

    /// Assign from a variant vector.
    Variant& operator =(const VariantVector& rhs)
    {
        SetType(VAR_VARIANTVECTOR);
        value_.variantVector_ = rhs;
        return *this;
    }

    /// Assign from a string vector.
    Variant& operator =(const StringVector& rhs)
    {
        SetType(VAR_STRINGVECTOR);
        value_.stringVector_ = rhs;
        return *this;
    }

    /// Assign from a variant map.
    Variant& operator =(const VariantMap& rhs)
    {
        SetType(VAR_VARIANTMAP);
        value_.variantMap_ = rhs;
        return *this;
    }

    /// Assign from a rect.
    Variant& operator =(const Rect& rhs)
    {
        SetType(VAR_RECT);
        value_.rect_ = rhs;
        return *this;
    }

    /// Assign from an integer rect.
    Variant& operator =(const IntRect& rhs)
    {
        SetType(VAR_INTRECT);
        value_.intRect_ = rhs;
        return *this;
    }

    /// Assign from an IntVector2.
    Variant& operator =(const IntVector2& rhs)
    {
        SetType(VAR_INTVECTOR2);
        value_.intVector2_ = rhs;
        return *this;
    }

    /// Assign from an IntVector3.
    Variant& operator =(const IntVector3& rhs)
    {
        SetType(VAR_INTVECTOR3);
        value_.intVector3_ = rhs;
        return *this;
    }

    /// Assign from a RefCounted pointer. The object will be stored internally in a WeakPtr so that its expiration can be detected safely.
    Variant& operator =(RefCounted* rhs)
    {
        SetType(VAR_PTR);
        value_.weakPtr_ = rhs;
        return *this;
    }

    /// Assign from a Matrix3.
    Variant& operator =(const Matrix3& rhs)
    {
        SetType(VAR_MATRIX3);
        *value_.matrix3_ = rhs;
        return *this;
    }

    /// Assign from a Matrix3x4.
    Variant& operator =(const Matrix3x4& rhs)
    {
        SetType(VAR_MATRIX3X4);
        *value_.matrix3x4_ = rhs;
        return *this;
    }

    /// Assign from a Matrix4.
    Variant& operator =(const Matrix4& rhs)
    {
        SetType(VAR_MATRIX4);
        *value_.matrix4_ = rhs;
        return *this;
    }

    /// Assign from custom value.
    template <class T>
    Variant& operator =(const CustomVariantValueImpl<T>& value)
    {
        SetCustomVariantValue(value);
        return *this;
    }

    /// Test for equality with another variant.
    bool operator ==(const Variant& rhs) const;

    /// Test for equality with an integer. To return true, both the type and value must match.
    bool operator ==(int rhs) const { return type_ == VAR_INT ? value_.int_ == rhs : false; }

    /// Test for equality with an unsigned 64 bit integer. To return true, both the type and value must match.
    bool operator ==(unsigned rhs) const { return type_ == VAR_INT ? value_.int_ == static_cast<int>(rhs) : false; }

    /// Test for equality with an 64 bit integer. To return true, both the type and value must match.
    bool operator ==(long long rhs) const { return type_ == VAR_INT64 ? value_.int64_ == rhs : false; }

    /// Test for equality with an unsigned integer. To return true, both the type and value must match.
    bool operator ==(unsigned long long rhs) const { return type_ == VAR_INT64 ? value_.int64_ == static_cast<long long>(rhs) : false; }

    /// Test for equality with a bool. To return true, both the type and value must match.
    bool operator ==(bool rhs) const { return type_ == VAR_BOOL ? value_.bool_ == rhs : false; }

    /// Test for equality with a float. To return true, both the type and value must match.
    bool operator ==(float rhs) const { return type_ == VAR_FLOAT ? value_.float_ == rhs : false; }

    /// Test for equality with a double. To return true, both the type and value must match.
    bool operator ==(double rhs) const { return type_ == VAR_DOUBLE ? value_.double_ == rhs : false; }

    /// Test for equality with a Vector2. To return true, both the type and value must match.
    bool operator ==(const Vector2& rhs) const
    {
        return type_ == VAR_VECTOR2 ? value_.vector2_ == rhs : false;
    }

    /// Test for equality with a Vector3. To return true, both the type and value must match.
    bool operator ==(const Vector3& rhs) const
    {
        return type_ == VAR_VECTOR3 ? value_.vector3_ == rhs : false;
    }

    /// Test for equality with a Vector4. To return true, both the type and value must match.
    bool operator ==(const Vector4& rhs) const
    {
        return type_ == VAR_VECTOR4 ? value_.vector4_ == rhs : false;
    }

    /// Test for equality with a quaternion. To return true, both the type and value must match.
    bool operator ==(const Quaternion& rhs) const
    {
        return type_ == VAR_QUATERNION ? value_.quaternion_ == rhs : false;
    }

    /// Test for equality with a color. To return true, both the type and value must match.
    bool operator ==(const Color& rhs) const
    {
        return type_ == VAR_COLOR ? value_.color_ == rhs : false;
    }

    /// Test for equality with a string. To return true, both the type and value must match.
    bool operator ==(const String& rhs) const
    {
        return type_ == VAR_STRING ? value_.string_ == rhs : false;
    }

    /// Test for equality with a buffer. To return true, both the type and value must match.
    bool operator ==(const PODVector<unsigned char>& rhs) const;
    /// Test for equality with a %VectorBuffer. To return true, both the type and value must match.
    bool operator ==(const VectorBuffer& rhs) const;

    /// Test for equality with a void pointer. To return true, both the type and value must match, with the exception that a RefCounted pointer is also allowed.
    bool operator ==(void* rhs) const
    {
        if (type_ == VAR_VOIDPTR)
            return value_.voidPtr_ == rhs;
        else if (type_ == VAR_PTR)
            return value_.weakPtr_ == rhs;
        else
            return false;
    }

    /// Test for equality with a resource reference. To return true, both the type and value must match.
    bool operator ==(const ResourceRef& rhs) const
    {
        return type_ == VAR_RESOURCEREF ? value_.resourceRef_ == rhs : false;
    }

    /// Test for equality with a resource reference list. To return true, both the type and value must match.
    bool operator ==(const ResourceRefList& rhs) const
    {
        return type_ == VAR_RESOURCEREFLIST ? value_.resourceRefList_ == rhs : false;
    }

    /// Test for equality with a variant vector. To return true, both the type and value must match.
    bool operator ==(const VariantVector& rhs) const
    {
        return type_ == VAR_VARIANTVECTOR ? value_.variantVector_ == rhs : false;
    }

    /// Test for equality with a string vector. To return true, both the type and value must match.
    bool operator ==(const StringVector& rhs) const
    {
        return type_ == VAR_STRINGVECTOR ? value_.stringVector_ == rhs : false;
    }

    /// Test for equality with a variant map. To return true, both the type and value must match.
    bool operator ==(const VariantMap& rhs) const
    {
        return type_ == VAR_VARIANTMAP ? value_.variantMap_ == rhs : false;
    }

    /// Test for equality with a rect. To return true, both the type and value must match.
    bool operator ==(const Rect& rhs) const
    {
        return type_ == VAR_RECT ? value_.rect_ == rhs : false;
    }

    /// Test for equality with an integer rect. To return true, both the type and value must match.
    bool operator ==(const IntRect& rhs) const
    {
        return type_ == VAR_INTRECT ? value_.intRect_ == rhs : false;
    }

    /// Test for equality with an IntVector2. To return true, both the type and value must match.
    bool operator ==(const IntVector2& rhs) const
    {
        return type_ == VAR_INTVECTOR2 ? value_.intVector2_ == rhs : false;
    }

    /// Test for equality with an IntVector3. To return true, both the type and value must match.
    bool operator ==(const IntVector3& rhs) const
    {
        return type_ == VAR_INTVECTOR3 ? value_.intVector3_ == rhs : false;
    }

    /// Test for equality with a StringHash. To return true, both the type and value must match.
    bool operator ==(const StringHash& rhs) const { return type_ == VAR_INT ? static_cast<unsigned>(value_.int_) == rhs.Value() : false; }

    /// Test for equality with a RefCounted pointer. To return true, both the type and value must match, with the exception that void pointer is also allowed.
    bool operator ==(RefCounted* rhs) const
    {
        if (type_ == VAR_PTR)
            return value_.weakPtr_ == rhs;
        else if (type_ == VAR_VOIDPTR)
            return value_.voidPtr_ == rhs;
        else
            return false;
    }

    /// Test for equality with a Matrix3. To return true, both the type and value must match.
    bool operator ==(const Matrix3& rhs) const
    {
        return type_ == VAR_MATRIX3 ? *value_.matrix3_ == rhs : false;
    }

    /// Test for equality with a Matrix3x4. To return true, both the type and value must match.
    bool operator ==(const Matrix3x4& rhs) const
    {
        return type_ == VAR_MATRIX3X4 ? *value_.matrix3x4_ == rhs : false;
    }

    /// Test for equality with a Matrix4. To return true, both the type and value must match.
    bool operator ==(const Matrix4& rhs) const
    {
        return type_ == VAR_MATRIX4 ? *value_.matrix4_ == rhs : false;
    }

    /// Test for inequality with another variant.
    bool operator !=(const Variant& rhs) const { return !(*this == rhs); }

    /// Test for inequality with an integer.
    bool operator !=(int rhs) const { return !(*this == rhs); }

    /// Test for inequality with an unsigned integer.
    bool operator !=(unsigned rhs) const { return !(*this == rhs); }

    /// Test for inequality with an 64 bit integer.
    bool operator !=(long long rhs) const { return !(*this == rhs); }

    /// Test for inequality with an unsigned 64 bit integer.
    bool operator !=(unsigned long long rhs) const { return !(*this == rhs); }

    /// Test for inequality with a bool.
    bool operator !=(bool rhs) const { return !(*this == rhs); }

    /// Test for inequality with a float.
    bool operator !=(float rhs) const { return !(*this == rhs); }

    /// Test for inequality with a double.
    bool operator !=(double rhs) const { return !(*this == rhs); }

    /// Test for inequality with a Vector2.
    bool operator !=(const Vector2& rhs) const { return !(*this == rhs); }

    /// Test for inequality with a Vector3.
    bool operator !=(const Vector3& rhs) const { return !(*this == rhs); }

    /// Test for inequality with an Vector4.
    bool operator !=(const Vector4& rhs) const { return !(*this == rhs); }

    /// Test for inequality with a Quaternion.
    bool operator !=(const Quaternion& rhs) const { return !(*this == rhs); }

    /// Test for inequality with a string.
    bool operator !=(const String& rhs) const { return !(*this == rhs); }

    /// Test for inequality with a buffer.
    bool operator !=(const PODVector<unsigned char>& rhs) const { return !(*this == rhs); }

    /// Test for inequality with a %VectorBuffer.
    bool operator !=(const VectorBuffer& rhs) const { return !(*this == rhs); }

    /// Test for inequality with a pointer.
    bool operator !=(void* rhs) const { return !(*this == rhs); }

    /// Test for inequality with a resource reference.
    bool operator !=(const ResourceRef& rhs) const { return !(*this == rhs); }

    /// Test for inequality with a resource reference list.
    bool operator !=(const ResourceRefList& rhs) const { return !(*this == rhs); }

    /// Test for inequality with a variant vector.
    bool operator !=(const VariantVector& rhs) const { return !(*this == rhs); }

    /// Test for inequality with a string vector.
    bool operator !=(const StringVector& rhs) const { return !(*this == rhs); }

    /// Test for inequality with a variant map.
    bool operator !=(const VariantMap& rhs) const { return !(*this == rhs); }

    /// Test for inequality with a rect.
    bool operator !=(const Rect& rhs) const { return !(*this == rhs); }

    /// Test for inequality with an integer rect.
    bool operator !=(const IntRect& rhs) const { return !(*this == rhs); }

    /// Test for inequality with an IntVector2.
    bool operator !=(const IntVector2& rhs) const { return !(*this == rhs); }

    /// Test for inequality with an IntVector3.
    bool operator !=(const IntVector3& rhs) const { return !(*this == rhs); }

    /// Test for inequality with a StringHash.
    bool operator !=(const StringHash& rhs) const { return !(*this == rhs); }

    /// Test for inequality with a RefCounted pointer.
    bool operator !=(RefCounted* rhs) const { return !(*this == rhs); }

    /// Test for inequality with a Matrix3.
    bool operator !=(const Matrix3& rhs) const { return !(*this == rhs); }

    /// Test for inequality with a Matrix3x4.
    bool operator !=(const Matrix3x4& rhs) const { return !(*this == rhs); }

    /// Test for inequality with a Matrix4.
    bool operator !=(const Matrix4& rhs) const { return !(*this == rhs); }

    /// Set from typename and value strings. Pointers will be set to null, and VariantBuffer or VariantMap types are not supported.
    void FromString(const String& type, const String& value);
    /// Set from typename and value strings. Pointers will be set to null, and VariantBuffer or VariantMap types are not supported.
    void FromString(const char* type, const char* value);
    /// Set from type and value string. Pointers will be set to null, and VariantBuffer or VariantMap types are not supported.
    void FromString(VariantType type, const String& value);
    /// Set from type and value string. Pointers will be set to null, and VariantBuffer or VariantMap types are not supported.
    void FromString(VariantType type, const char* value);
    /// Set buffer type from a memory area.
    void SetBuffer(const void* data, unsigned size);
    /// Set custom value.
    void SetCustomVariantValue(const CustomVariantValue& value);
    /// Set custom value.
    template <class T> void SetCustom(const T& value) { SetCustomVariantValue(MakeCustomValue<T>(value)); }

    /// Return int or zero on type mismatch. Floats and doubles are converted.
    int GetInt() const
    {
        if (type_ == VAR_INT)
            return value_.int_;
        else if (type_ == VAR_FLOAT)
            return static_cast<int>(value_.float_);
        else if (type_ == VAR_DOUBLE)
            return static_cast<int>(value_.double_);
        else
            return 0;
    }

    /// Return 64 bit int or zero on type mismatch. Floats and doubles are converted.
    long long GetInt64() const
    {
        if (type_ == VAR_INT64)
            return value_.int64_;
        else if (type_ == VAR_INT)
            return value_.int_;
        else if (type_ == VAR_FLOAT)
            return static_cast<long long>(value_.float_);
        else if (type_ == VAR_DOUBLE)
            return static_cast<long long>(value_.double_);
        else
            return 0;
    }

    /// Return unsigned 64 bit int or zero on type mismatch. Floats and doubles are converted.
    unsigned long long GetUInt64() const
    {
        if (type_ == VAR_INT64)
            return static_cast<unsigned long long>(value_.int64_);
        else if (type_ == VAR_INT)
            return static_cast<unsigned long long>(value_.int_);
        else if (type_ == VAR_FLOAT)
            return static_cast<unsigned long long>(value_.float_);
        else if (type_ == VAR_DOUBLE)
            return static_cast<unsigned long long>(value_.double_);
        else
            return 0;
    }

    /// Return unsigned int or zero on type mismatch. Floats and doubles are converted.
    unsigned GetUInt() const
    {
        if (type_ == VAR_INT)
            return static_cast<unsigned>(value_.int_);
        else if (type_ == VAR_FLOAT)
            return static_cast<unsigned>(value_.float_);
        else if (type_ == VAR_DOUBLE)
            return static_cast<unsigned>(value_.double_);
        else
            return 0;
    }

    /// Return StringHash or zero on type mismatch.
    StringHash GetStringHash() const { return StringHash(GetUInt()); }

    /// Return bool or false on type mismatch.
    bool GetBool() const { return type_ == VAR_BOOL ? value_.bool_ : false; }

    /// Return float or zero on type mismatch. Ints and doubles are converted.
    float GetFloat() const
    {
        if (type_ == VAR_FLOAT)
            return value_.float_;
        else if (type_ == VAR_DOUBLE)
            return static_cast<float>(value_.double_);
        else if (type_ == VAR_INT)
            return static_cast<float>(value_.int_);
        else if (type_ == VAR_INT64)
            return static_cast<float>(value_.int64_);
        else
            return 0.0f;
    }

    /// Return double or zero on type mismatch. Ints and floats are converted.
    double GetDouble() const
    {
        if (type_ == VAR_DOUBLE)
            return value_.double_;
        else if (type_ == VAR_FLOAT)
            return value_.float_;
        else if (type_ == VAR_INT)
            return static_cast<double>(value_.int_);
        else if (type_ == VAR_INT64)
            return static_cast<double>(value_.int64_);
        else
            return 0.0;
    }

    /// Return Vector2 or zero on type mismatch.
    const Vector2& GetVector2() const { return type_ == VAR_VECTOR2 ? value_.vector2_ : Vector2::ZERO; }

    /// Return Vector3 or zero on type mismatch.
    const Vector3& GetVector3() const { return type_ == VAR_VECTOR3 ? value_.vector3_ : Vector3::ZERO; }

    /// Return Vector4 or zero on type mismatch.
    const Vector4& GetVector4() const { return type_ == VAR_VECTOR4 ? value_.vector4_ : Vector4::ZERO; }

    /// Return quaternion or identity on type mismatch.
    const Quaternion& GetQuaternion() const
    {
        return type_ == VAR_QUATERNION ? value_.quaternion_ : Quaternion::IDENTITY;
    }

    /// Return color or default on type mismatch. Vector4 is aliased to Color if necessary.
    const Color& GetColor() const { return (type_ == VAR_COLOR || type_ == VAR_VECTOR4) ? value_.color_ : Color::WHITE; }

    /// Return string or empty on type mismatch.
    const String& GetString() const { return type_ == VAR_STRING ? value_.string_ : String::EMPTY; }

    /// Return buffer or empty on type mismatch.
    const PODVector<unsigned char>& GetBuffer() const
    {
        return type_ == VAR_BUFFER ? value_.buffer_ : emptyBuffer;
    }

    /// Return %VectorBuffer containing the buffer or empty on type mismatch.
    VectorBuffer GetVectorBuffer() const;

    /// Return void pointer or null on type mismatch. RefCounted pointer will be converted.
    void* GetVoidPtr() const
    {
        if (type_ == VAR_VOIDPTR)
            return value_.voidPtr_;
        else if (type_ == VAR_PTR)
            return value_.weakPtr_;
        else
            return nullptr;
    }

    /// Return a resource reference or empty on type mismatch.
    const ResourceRef& GetResourceRef() const
    {
        return type_ == VAR_RESOURCEREF ? value_.resourceRef_ : emptyResourceRef;
    }

    /// Return a resource reference list or empty on type mismatch.
    const ResourceRefList& GetResourceRefList() const
    {
        return type_ == VAR_RESOURCEREFLIST ? value_.resourceRefList_ : emptyResourceRefList;
    }

    /// Return a variant vector or empty on type mismatch.
    const VariantVector& GetVariantVector() const
    {
        return type_ == VAR_VARIANTVECTOR ? value_.variantVector_ : emptyVariantVector;
    }

    /// Return a string vector or empty on type mismatch.
    const StringVector& GetStringVector() const
    {
        return type_ == VAR_STRINGVECTOR ? value_.stringVector_ : emptyStringVector;
    }

    /// Return a variant map or empty on type mismatch.
    const VariantMap& GetVariantMap() const
    {
        return type_ == VAR_VARIANTMAP ? value_.variantMap_ : emptyVariantMap;
    }

    /// Return a rect or empty on type mismatch.
    const Rect& GetRect() const { return type_ == VAR_RECT ? value_.rect_ : Rect::ZERO; }

    /// Return an integer rect or empty on type mismatch.
    const IntRect& GetIntRect() const { return type_ == VAR_INTRECT ? value_.intRect_ : IntRect::ZERO; }

    /// Return an IntVector2 or empty on type mismatch.
    const IntVector2& GetIntVector2() const
    {
        return type_ == VAR_INTVECTOR2 ? value_.intVector2_ : IntVector2::ZERO;
    }

    /// Return an IntVector3 or empty on type mismatch.
    const IntVector3& GetIntVector3() const
    {
        return type_ == VAR_INTVECTOR3 ? value_.intVector3_ : IntVector3::ZERO;
    }

    /// Return a RefCounted pointer or null on type mismatch. Will return null if holding a void pointer, as it can not be safely verified that the object is a RefCounted.
    RefCounted* GetPtr() const
    {
        return type_ == VAR_PTR ? value_.weakPtr_ : nullptr;
    }

    /// Return a Matrix3 or identity on type mismatch.
    const Matrix3& GetMatrix3() const
    {
        return type_ == VAR_MATRIX3 ? *value_.matrix3_ : Matrix3::IDENTITY;
    }

    /// Return a Matrix3x4 or identity on type mismatch.
    const Matrix3x4& GetMatrix3x4() const
    {
        return type_ == VAR_MATRIX3X4 ? *value_.matrix3x4_ : Matrix3x4::IDENTITY;
    }

    /// Return a Matrix4 or identity on type mismatch.
    const Matrix4& GetMatrix4() const
    {
        return type_ == VAR_MATRIX4 ? *value_.matrix4_ : Matrix4::IDENTITY;
    }

    /// Return pointer to custom variant value.
    CustomVariantValue* GetCustomVariantValuePtr()
    {
        return const_cast<CustomVariantValue*>(const_cast<const Variant*>(this)->GetCustomVariantValuePtr());
    }

    /// Return const pointer to custom variant value.
    const CustomVariantValue* GetCustomVariantValuePtr() const
    {
        if (type_ == VAR_CUSTOM_HEAP)
            return value_.customValueHeap_;
        else if (type_ == VAR_CUSTOM_STACK)
            return &value_.customValueStack_;
        else
            return nullptr;
    }

    /// Return custom variant value or default-constructed on type mismatch.
    template <class T> T GetCustom() const
    {
        if (const CustomVariantValue* value = GetCustomVariantValuePtr())
        {
            if (value->IsType<T>())
                return *value->GetValuePtr<T>();
        }
        return T();
    }

    /// Return true if specified custom type is stored in the variant.
    template <class T> bool IsCustomType() const
    {
        if (const CustomVariantValue* custom = GetCustomVariantValuePtr())
            return custom->IsType<T>();
        else
            return false;
    }

    /// Return value's type.
    VariantType GetType() const { return type_; }

    /// Return value's type name.
    String GetTypeName() const;
    /// Convert value to string. Pointers are returned as null, and VariantBuffer or VariantMap are not supported and return empty.
    String ToString() const;
    /// Return true when the variant value is considered zero according to its actual type.
    bool IsZero() const;

    /// Return true when the variant is empty (i.e. not initialized yet).
    bool IsEmpty() const { return type_ == VAR_NONE; }

    /// Return true when the variant stores custom type.
    bool IsCustom() const { return type_ == VAR_CUSTOM_HEAP || type_ == VAR_CUSTOM_STACK; }

    /// Return the value, template version.
    template <class T> T Get() const;

    /// Return a pointer to a modifiable buffer or null on type mismatch.
    PODVector<unsigned char>* GetBufferPtr()
    {
        return type_ == VAR_BUFFER ? &value_.buffer_ : nullptr;
    }

    /// Return a pointer to a modifiable variant vector or null on type mismatch.
    VariantVector* GetVariantVectorPtr() { return type_ == VAR_VARIANTVECTOR ? &value_.variantVector_ : nullptr; }

    /// Return a pointer to a modifiable string vector or null on type mismatch.
    StringVector* GetStringVectorPtr() { return type_ == VAR_STRINGVECTOR ? &value_.stringVector_ : nullptr; }

    /// Return a pointer to a modifiable variant map or null on type mismatch.
    VariantMap* GetVariantMapPtr() { return type_ == VAR_VARIANTMAP ? &value_.variantMap_ : nullptr; }

    /// Return a pointer to a modifiable custom variant value or null on type mismatch.
    template <class T> T* GetCustomPtr()
    {
        if (CustomVariantValue* value = GetCustomVariantValuePtr())
        {
            if (value->IsType<T>())
                return value->GetValuePtr<T>();
        }
        return nullptr;
    }

    /// Return name for variant type.
    static String GetTypeName(VariantType type);
    /// Return variant type from type name.
    static VariantType GetTypeFromName(const String& typeName);
    /// Return variant type from type name.
    static VariantType GetTypeFromName(const char* typeName);

    /// Empty variant.
    static const Variant EMPTY;
    /// Empty buffer.
    static const PODVector<unsigned char> emptyBuffer;
    /// Empty resource reference.
    static const ResourceRef emptyResourceRef;
    /// Empty resource reference list.
    static const ResourceRefList emptyResourceRefList;
    /// Empty variant map.
    static const VariantMap emptyVariantMap;
    /// Empty variant vector.
    static const VariantVector emptyVariantVector;
    /// Empty string vector.
    static const StringVector emptyStringVector;

private:
    /// Set new type and allocate/deallocate memory as necessary.
    void SetType(VariantType newType);

    /// Variant type.
    VariantType type_ = VAR_NONE;
    /// Variant value.
    VariantValue value_;
};

/// Return variant type from type.
template <typename T> VariantType GetVariantType();

// Return variant type from concrete types
template <> inline VariantType GetVariantType<int>() { return VAR_INT; }

template <> inline VariantType GetVariantType<unsigned>() { return VAR_INT; }

template <> inline VariantType GetVariantType<long long>() { return VAR_INT64; }

template <> inline VariantType GetVariantType<unsigned long long>() { return VAR_INT64; }

template <> inline VariantType GetVariantType<bool>() { return VAR_BOOL; }

template <> inline VariantType GetVariantType<float>() { return VAR_FLOAT; }

template <> inline VariantType GetVariantType<double>() { return VAR_DOUBLE; }

template <> inline VariantType GetVariantType<Vector2>() { return VAR_VECTOR2; }

template <> inline VariantType GetVariantType<Vector3>() { return VAR_VECTOR3; }

template <> inline VariantType GetVariantType<Vector4>() { return VAR_VECTOR4; }

template <> inline VariantType GetVariantType<Quaternion>() { return VAR_QUATERNION; }

template <> inline VariantType GetVariantType<Color>() { return VAR_COLOR; }

template <> inline VariantType GetVariantType<String>() { return VAR_STRING; }

template <> inline VariantType GetVariantType<StringHash>() { return VAR_INT; }

template <> inline VariantType GetVariantType<PODVector<unsigned char> >() { return VAR_BUFFER; }

template <> inline VariantType GetVariantType<ResourceRef>() { return VAR_RESOURCEREF; }

template <> inline VariantType GetVariantType<ResourceRefList>() { return VAR_RESOURCEREFLIST; }

template <> inline VariantType GetVariantType<VariantVector>() { return VAR_VARIANTVECTOR; }

template <> inline VariantType GetVariantType<StringVector>() { return VAR_STRINGVECTOR; }

template <> inline VariantType GetVariantType<VariantMap>() { return VAR_VARIANTMAP; }

template <> inline VariantType GetVariantType<Rect>() { return VAR_RECT; }

template <> inline VariantType GetVariantType<IntRect>() { return VAR_INTRECT; }

template <> inline VariantType GetVariantType<IntVector2>() { return VAR_INTVECTOR2; }

template <> inline VariantType GetVariantType<IntVector3>() { return VAR_INTVECTOR3; }

template <> inline VariantType GetVariantType<Matrix3>() { return VAR_MATRIX3; }

template <> inline VariantType GetVariantType<Matrix3x4>() { return VAR_MATRIX3X4; }

template <> inline VariantType GetVariantType<Matrix4>() { return VAR_MATRIX4; }

// Specializations of Variant::Get<T>
template <> URHO3D_API int Variant::Get<int>() const;

template <> URHO3D_API unsigned Variant::Get<unsigned>() const;

template <> URHO3D_API long long Variant::Get<long long>() const;

template <> URHO3D_API unsigned long long Variant::Get<unsigned long long>() const;

template <> URHO3D_API StringHash Variant::Get<StringHash>() const;

template <> URHO3D_API bool Variant::Get<bool>() const;

template <> URHO3D_API float Variant::Get<float>() const;

template <> URHO3D_API double Variant::Get<double>() const;

template <> URHO3D_API const Vector2& Variant::Get<const Vector2&>() const;

template <> URHO3D_API const Vector3& Variant::Get<const Vector3&>() const;

template <> URHO3D_API const Vector4& Variant::Get<const Vector4&>() const;

template <> URHO3D_API const Quaternion& Variant::Get<const Quaternion&>() const;

template <> URHO3D_API const Color& Variant::Get<const Color&>() const;

template <> URHO3D_API const String& Variant::Get<const String&>() const;

template <> URHO3D_API const Rect& Variant::Get<const Rect&>() const;

template <> URHO3D_API const IntRect& Variant::Get<const IntRect&>() const;

template <> URHO3D_API const IntVector2& Variant::Get<const IntVector2&>() const;

template <> URHO3D_API const IntVector3& Variant::Get<const IntVector3&>() const;

template <> URHO3D_API const PODVector<unsigned char>& Variant::Get<const PODVector<unsigned char>&>() const;

template <> URHO3D_API void* Variant::Get<void*>() const;

template <> URHO3D_API RefCounted* Variant::Get<RefCounted*>() const;

template <> URHO3D_API const Matrix3& Variant::Get<const Matrix3&>() const;

template <> URHO3D_API const Matrix3x4& Variant::Get<const Matrix3x4&>() const;

template <> URHO3D_API const Matrix4& Variant::Get<const Matrix4&>() const;

template <> URHO3D_API ResourceRef Variant::Get<ResourceRef>() const;

template <> URHO3D_API ResourceRefList Variant::Get<ResourceRefList>() const;

template <> URHO3D_API VariantVector Variant::Get<VariantVector>() const;

template <> URHO3D_API StringVector Variant::Get<StringVector>() const;

template <> URHO3D_API VariantMap Variant::Get<VariantMap>() const;

template <> URHO3D_API Vector2 Variant::Get<Vector2>() const;

template <> URHO3D_API Vector3 Variant::Get<Vector3>() const;

template <> URHO3D_API Vector4 Variant::Get<Vector4>() const;

template <> URHO3D_API Quaternion Variant::Get<Quaternion>() const;

template <> URHO3D_API Color Variant::Get<Color>() const;

template <> URHO3D_API String Variant::Get<String>() const;

template <> URHO3D_API Rect Variant::Get<Rect>() const;

template <> URHO3D_API IntRect Variant::Get<IntRect>() const;

template <> URHO3D_API IntVector2 Variant::Get<IntVector2>() const;

template <> URHO3D_API IntVector3 Variant::Get<IntVector3>() const;

template <> URHO3D_API PODVector<unsigned char> Variant::Get<PODVector<unsigned char> >() const;

template <> URHO3D_API Matrix3 Variant::Get<Matrix3>() const;

template <> URHO3D_API Matrix3x4 Variant::Get<Matrix3x4>() const;

template <> URHO3D_API Matrix4 Variant::Get<Matrix4>() const;

// Implementations
template <class T> T* CustomVariantValue::GetValuePtr()
{
    if (IsType<T>())
    {
        auto impl = static_cast<CustomVariantValueImpl<T>*>(this);
        return &impl->GetValue();
    }
    return nullptr;
}

template <class T> const T* CustomVariantValue::GetValuePtr() const
{
    if (IsType<T>())
    {
        auto impl = static_cast<const CustomVariantValueImpl<T>*>(this);
        return &impl->GetValue();
    }
    return nullptr;
}

}
>>>>>>> 72e23423
<|MERGE_RESOLUTION|>--- conflicted
+++ resolved
@@ -1,4 +1,3 @@
-<<<<<<< HEAD
 //
 // Copyright (c) 2008-2020 the Urho3D project.
 //
@@ -695,7 +694,7 @@
         return *this;
     }
 
-    /// Assign from a StringHash (convert to integer.)
+    /// Assign from a StringHash (convert to integer).
     Variant& operator =(const StringHash& rhs)
     {
         SetType(VAR_INT);
@@ -1680,1577 +1679,4 @@
     return nullptr;
 }
 
-}
-=======
-//
-// Copyright (c) 2008-2020 the Urho3D project.
-//
-// Permission is hereby granted, free of charge, to any person obtaining a copy
-// of this software and associated documentation files (the "Software"), to deal
-// in the Software without restriction, including without limitation the rights
-// to use, copy, modify, merge, publish, distribute, sublicense, and/or sell
-// copies of the Software, and to permit persons to whom the Software is
-// furnished to do so, subject to the following conditions:
-//
-// The above copyright notice and this permission notice shall be included in
-// all copies or substantial portions of the Software.
-//
-// THE SOFTWARE IS PROVIDED "AS IS", WITHOUT WARRANTY OF ANY KIND, EXPRESS OR
-// IMPLIED, INCLUDING BUT NOT LIMITED TO THE WARRANTIES OF MERCHANTABILITY,
-// FITNESS FOR A PARTICULAR PURPOSE AND NONINFRINGEMENT. IN NO EVENT SHALL THE
-// AUTHORS OR COPYRIGHT HOLDERS BE LIABLE FOR ANY CLAIM, DAMAGES OR OTHER
-// LIABILITY, WHETHER IN AN ACTION OF CONTRACT, TORT OR OTHERWISE, ARISING FROM,
-// OUT OF OR IN CONNECTION WITH THE SOFTWARE OR THE USE OR OTHER DEALINGS IN
-// THE SOFTWARE.
-//
-
-/// \file
-
-#pragma once
-
-#include "../Container/HashMap.h"
-#include "../Container/Ptr.h"
-#include "../Math/Color.h"
-#include "../Math/Matrix3.h"
-#include "../Math/Matrix3x4.h"
-#include "../Math/Rect.h"
-#include "../Math/StringHash.h"
-
-#include <typeinfo>
-
-namespace Urho3D
-{
-
-/// Variant's supported types.
-enum VariantType
-{
-    VAR_NONE = 0,
-    VAR_INT,
-    VAR_BOOL,
-    VAR_FLOAT,
-    VAR_VECTOR2,
-    VAR_VECTOR3,
-    VAR_VECTOR4,
-    VAR_QUATERNION,
-    VAR_COLOR,
-    VAR_STRING,
-    VAR_BUFFER,
-    VAR_VOIDPTR,
-    VAR_RESOURCEREF,
-    VAR_RESOURCEREFLIST,
-    VAR_VARIANTVECTOR,
-    VAR_VARIANTMAP,
-    VAR_INTRECT,
-    VAR_INTVECTOR2,
-    VAR_PTR,
-    VAR_MATRIX3,
-    VAR_MATRIX3X4,
-    VAR_MATRIX4,
-    VAR_DOUBLE,
-    VAR_STRINGVECTOR,
-    VAR_RECT,
-    VAR_INTVECTOR3,
-    VAR_INT64,
-    // Add new types here
-    VAR_CUSTOM_HEAP,
-    VAR_CUSTOM_STACK,
-    MAX_VAR_TYPES
-};
-
-class Variant;
-class VectorBuffer;
-
-/// Vector of variants.
-using VariantVector = Vector<Variant>;
-
-/// Vector of strings.
-using StringVector = Vector<String>;
-
-/// Map of variants.
-using VariantMap = HashMap<StringHash, Variant>;
-
-/// Typed resource reference.
-struct URHO3D_API ResourceRef
-{
-    /// Construct.
-    ResourceRef() = default;
-
-    /// Construct with type only and empty id.
-    explicit ResourceRef(StringHash type) :
-        type_(type)
-    {
-    }
-
-    /// Construct with type and resource name.
-    ResourceRef(StringHash type, const String& name) :
-        type_(type),
-        name_(name)
-    {
-    }
-
-    /// Construct with type and resource name.
-    ResourceRef(const String& type, const String& name) :
-        type_(type),
-        name_(name)
-    {
-    }
-
-    /// Construct with type and resource name.
-    ResourceRef(const char* type, const char* name) :
-        type_(type),
-        name_(name)
-    {
-    }
-
-    /// Construct from another ResourceRef.
-    ResourceRef(const ResourceRef& rhs) = default;
-
-    /// Object type.
-    StringHash type_;
-    /// Object name.
-    String name_;
-
-    /// Test for equality with another reference.
-    bool operator ==(const ResourceRef& rhs) const { return type_ == rhs.type_ && name_ == rhs.name_; }
-
-    /// Test for inequality with another reference.
-    bool operator !=(const ResourceRef& rhs) const { return type_ != rhs.type_ || name_ != rhs.name_; }
-};
-
-/// %List of typed resource references.
-struct URHO3D_API ResourceRefList
-{
-    /// Construct.
-    ResourceRefList() = default;
-
-    /// Construct with type only.
-    explicit ResourceRefList(StringHash type) :
-        type_(type)
-    {
-    }
-
-    /// Construct with type and id list.
-    ResourceRefList(StringHash type, const StringVector& names) :
-        type_(type),
-        names_(names)
-    {
-    }
-
-    /// Object type.
-    StringHash type_;
-    /// List of object names.
-    StringVector names_;
-
-    /// Test for equality with another reference list.
-    bool operator ==(const ResourceRefList& rhs) const { return type_ == rhs.type_ && names_ == rhs.names_; }
-
-    /// Test for inequality with another reference list.
-    bool operator !=(const ResourceRefList& rhs) const { return type_ != rhs.type_ || names_ != rhs.names_; }
-};
-
-/// Custom variant value. This type is not abstract to store it in the VariantValue by value.
-class CustomVariantValue
-{
-    // GetValuePtr expects that CustomVariantValue is always convertible to CustomVariantValueImpl<T>.
-    template <class T> friend class CustomVariantValueImpl;
-
-private:
-    /// Construct from type info.
-    explicit CustomVariantValue(const std::type_info& typeInfo) : typeInfo_(typeInfo) {}
-
-public:
-    /// Construct empty.
-    CustomVariantValue() : typeInfo_(typeid(void)) { }      // NOLINT(modernize-redundant-void-arg)
-    /// Destruct.
-    virtual ~CustomVariantValue() = default;
-
-    /// Get the type info.
-    const std::type_info& GetTypeInfo() const { return typeInfo_; }
-    /// Return whether the specified type is stored.
-    template <class T> bool IsType() const { return GetTypeInfo() == typeid(T); }
-    /// Return pointer to value of the specified type. Return null pointer if type does not match.
-    template <class T> T* GetValuePtr();
-    /// Return const pointer to value of the specified type. Return null pointer if type does not match.
-    template <class T> const T* GetValuePtr() const;
-
-    /// Assign value.
-    virtual bool Assign(const CustomVariantValue& rhs) { return false; }
-    /// Clone.
-    virtual CustomVariantValue* Clone() const { return nullptr; }
-    /// Placement clone.
-    virtual void Clone(void* dest) const { }
-    /// Get size.
-    virtual unsigned GetSize() const { return sizeof(CustomVariantValue); }
-
-    /// Compare to another custom value.
-    virtual bool Compare(const CustomVariantValue& rhs) const { (void)rhs; return false; }
-    /// Compare to zero.
-    virtual bool IsZero() const { return false; }
-    /// Convert custom value to string.
-    virtual String ToString() const { return String::EMPTY; }
-
-private:
-    /// Type info.
-    const std::type_info& typeInfo_;
-};
-
-/// Custom variant value type traits. Specialize the template to implement custom type behavior.
-template <class T> struct CustomVariantValueTraits
-{
-    /// Compare types.
-    static bool Compare(const T& lhs, const T& rhs) { (void)lhs, rhs; return false; }
-    /// Check whether the value is zero.
-    static bool IsZero(const T& value) { (void)value; return false; }
-    /// Convert type to string.
-    static String ToString(const T& value) { (void)value; return String::EMPTY; }
-};
-
-/// Custom variant value implementation.
-template <class T> class CustomVariantValueImpl final : public CustomVariantValue
-{
-public:
-    /// This class name.
-    using ClassName = CustomVariantValueImpl<T>;
-    /// Type traits.
-    using Traits = CustomVariantValueTraits<T>;
-    /// Construct from value.
-    explicit CustomVariantValueImpl(const T& value) : CustomVariantValue(typeid(T)), value_(value) {}
-    /// Set value.
-    void SetValue(const T& value) { value_ = value; }
-    /// Get value.
-    T& GetValue() { return value_; }
-    /// Get const value.
-    const T& GetValue() const { return value_; }
-
-    /// Assign value.
-    bool Assign(const CustomVariantValue& rhs) override
-    {
-        if (const T* rhsValue = rhs.GetValuePtr<T>())
-        {
-            SetValue(*rhsValue);
-            return true;
-        }
-        return false;
-    }
-    /// Clone.
-    CustomVariantValue* Clone() const override { return new ClassName(value_); }
-    /// Placement clone.
-    void Clone(void* dest) const override { new (dest) ClassName(value_); }
-    /// Get size.
-    unsigned GetSize() const override { return sizeof(ClassName); }
-
-    /// Compare to another custom value.
-    bool Compare(const CustomVariantValue& rhs) const override
-    {
-        const T* rhsValue = rhs.GetValuePtr<T>();
-        return rhsValue && Traits::Compare(value_, *rhsValue);
-    }
-    /// Compare to zero.
-    bool IsZero() const override { return Traits::IsZero(value_);}
-    /// Convert custom value to string.
-    String ToString() const override { return Traits::ToString(value_); }
-
-private:
-    /// Value.
-    T value_;
-};
-
-/// Make custom variant value.
-template <typename T> CustomVariantValueImpl<T> MakeCustomValue(const T& value) { return CustomVariantValueImpl<T>(value); }
-
-/// Size of variant value. 16 bytes on 32-bit platform, 32 bytes on 64-bit platform.
-static const unsigned VARIANT_VALUE_SIZE = sizeof(void*) * 4;
-
-/// Union for the possible variant values. Objects exceeding the VARIANT_VALUE_SIZE are allocated on the heap.
-union VariantValue
-{
-    unsigned char storage_[VARIANT_VALUE_SIZE];
-    int int_;
-    bool bool_;
-    float float_;
-    double double_;
-    long long int64_;
-    void* voidPtr_;
-    WeakPtr<RefCounted> weakPtr_;
-    Vector2 vector2_;
-    Vector3 vector3_;
-    Vector4 vector4_;
-    Rect rect_;
-    IntVector2 intVector2_;
-    IntVector3 intVector3_;
-    IntRect intRect_;
-    Matrix3* matrix3_;
-    Matrix3x4* matrix3x4_;
-    Matrix4* matrix4_;
-    Quaternion quaternion_;
-    Color color_;
-    String string_;
-    StringVector stringVector_;
-    VariantVector variantVector_;
-    VariantMap variantMap_;
-    PODVector<unsigned char> buffer_;
-    ResourceRef resourceRef_;
-    ResourceRefList resourceRefList_;
-    CustomVariantValue* customValueHeap_;
-    CustomVariantValue customValueStack_;
-
-    /// Construct uninitialized.
-    VariantValue() { }      // NOLINT(modernize-use-equals-default)
-    /// Non-copyable.
-    VariantValue(const VariantValue& value) = delete;
-    /// Destruct.
-    ~VariantValue() { }     // NOLINT(modernize-use-equals-default)
-};
-
-static_assert(sizeof(VariantValue) == VARIANT_VALUE_SIZE, "Unexpected size of VariantValue");
-
-/// Variable that supports a fixed set of types.
-class URHO3D_API Variant
-{
-public:
-    /// Construct empty.
-    Variant() = default;
-
-    /// Construct from integer.
-    Variant(int value)                  // NOLINT(google-explicit-constructor)
-    {
-        *this = value;
-    }
-
-    /// Construct from 64 bit integer.
-    Variant(long long value)            // NOLINT(google-explicit-constructor)
-    {
-        *this = value;
-    }
-
-    /// Construct from unsigned integer.
-    Variant(unsigned value)             // NOLINT(google-explicit-constructor)
-    {
-        *this = (int)value;
-    }
-
-    /// Construct from unsigned integer.
-    Variant(unsigned long long value)   // NOLINT(google-explicit-constructor)
-    {
-        *this = (long long)value;
-    }
-
-    /// Construct from a string hash (convert to integer).
-    Variant(const StringHash& value)    // NOLINT(google-explicit-constructor)
-    {
-        *this = (int)value.Value();
-    }
-
-    /// Construct from a bool.
-    Variant(bool value)                 // NOLINT(google-explicit-constructor)
-    {
-        *this = value;
-    }
-
-    /// Construct from a float.
-    Variant(float value)                // NOLINT(google-explicit-constructor)
-    {
-        *this = value;
-    }
-
-    /// Construct from a double.
-    Variant(double value)               // NOLINT(google-explicit-constructor)
-    {
-        *this = value;
-    }
-
-    /// Construct from a Vector2.
-    Variant(const Vector2& value)       // NOLINT(google-explicit-constructor)
-    {
-        *this = value;
-    }
-
-    /// Construct from a Vector3.
-    Variant(const Vector3& value)       // NOLINT(google-explicit-constructor)
-    {
-        *this = value;
-    }
-
-    /// Construct from a Vector4.
-    Variant(const Vector4& value)       // NOLINT(google-explicit-constructor)
-    {
-        *this = value;
-    }
-
-    /// Construct from a quaternion.
-    Variant(const Quaternion& value)    // NOLINT(google-explicit-constructor)
-    {
-        *this = value;
-    }
-
-    /// Construct from a color.
-    Variant(const Color& value)         // NOLINT(google-explicit-constructor)
-    {
-        *this = value;
-    }
-
-    /// Construct from a string.
-    Variant(const String& value)        // NOLINT(google-explicit-constructor)
-    {
-        *this = value;
-    }
-
-    /// Construct from a C string.
-    Variant(const char* value)          // NOLINT(google-explicit-constructor)
-    {
-        *this = value;
-    }
-
-    /// Construct from a buffer.
-    Variant(const PODVector<unsigned char>& value)      // NOLINT(google-explicit-constructor)
-    {
-        *this = value;
-    }
-
-    /// Construct from a %VectorBuffer and store as a buffer.
-    Variant(const VectorBuffer& value)  // NOLINT(google-explicit-constructor)
-    {
-        *this = value;
-    }
-
-    /// Construct from a pointer.
-    Variant(void* value)                // NOLINT(google-explicit-constructor)
-    {
-        *this = value;
-    }
-
-    /// Construct from a resource reference.
-    Variant(const ResourceRef& value)   // NOLINT(google-explicit-constructor)
-    {
-        *this = value;
-    }
-
-    /// Construct from a resource reference list.
-    Variant(const ResourceRefList& value)   // NOLINT(google-explicit-constructor)
-    {
-        *this = value;
-    }
-
-    /// Construct from a variant vector.
-    Variant(const VariantVector& value) // NOLINT(google-explicit-constructor)
-    {
-        *this = value;
-    }
-
-    /// Construct from a variant map.
-    Variant(const VariantMap& value)    // NOLINT(google-explicit-constructor)
-    {
-        *this = value;
-    }
-
-    /// Construct from a string vector.
-    Variant(const StringVector& value)  // NOLINT(google-explicit-constructor)
-    {
-        *this = value;
-    }
-
-    /// Construct from a rect.
-    Variant(const Rect& value)          // NOLINT(google-explicit-constructor)
-    {
-        *this = value;
-    }
-
-    /// Construct from an integer rect.
-    Variant(const IntRect& value)       // NOLINT(google-explicit-constructor)
-    {
-        *this = value;
-    }
-
-    /// Construct from an IntVector2.
-    Variant(const IntVector2& value)    // NOLINT(google-explicit-constructor)
-    {
-        *this = value;
-    }
-
-    /// Construct from an IntVector3.
-    Variant(const IntVector3& value)    // NOLINT(google-explicit-constructor)
-    {
-        *this = value;
-    }
-
-    /// Construct from a RefCounted pointer. The object will be stored internally in a WeakPtr so that its expiration can be detected safely.
-    Variant(RefCounted* value)          // NOLINT(google-explicit-constructor)
-    {
-        *this = value;
-    }
-
-    /// Construct from a Matrix3.
-    Variant(const Matrix3& value)       // NOLINT(google-explicit-constructor)
-    {
-        *this = value;
-    }
-
-    /// Construct from a Matrix3x4.
-    Variant(const Matrix3x4& value)     // NOLINT(google-explicit-constructor)
-    {
-        *this = value;
-    }
-
-    /// Construct from a Matrix4.
-    Variant(const Matrix4& value)       // NOLINT(google-explicit-constructor)
-    {
-        *this = value;
-    }
-
-    /// Construct from custom value.
-    template <class T>
-    Variant(const CustomVariantValueImpl<T>& value)     // NOLINT(google-explicit-constructor)
-    {
-        *this = value;
-    }
-
-    /// Construct from type and value.
-    Variant(const String& type, const String& value)
-    {
-        FromString(type, value);
-    }
-
-    /// Construct from type and value.
-    Variant(VariantType type, const String& value)
-    {
-        FromString(type, value);
-    }
-
-    /// Construct from type and value.
-    Variant(const char* type, const char* value)
-    {
-        FromString(type, value);
-    }
-
-    /// Construct from type and value.
-    Variant(VariantType type, const char* value)
-    {
-        FromString(type, value);
-    }
-
-    /// Copy-construct from another variant.
-    Variant(const Variant& value)
-    {
-        *this = value;
-    }
-
-    /// Destruct.
-    ~Variant()
-    {
-        SetType(VAR_NONE);
-    }
-
-    /// Reset to empty.
-    void Clear()
-    {
-        SetType(VAR_NONE);
-    }
-
-    /// Assign from another variant.
-    Variant& operator =(const Variant& rhs);
-
-    /// Assign from an integer.
-    Variant& operator =(int rhs)
-    {
-        SetType(VAR_INT);
-        value_.int_ = rhs;
-        return *this;
-    }
-
-    /// Assign from 64 bit integer.
-    Variant& operator =(long long rhs)
-    {
-        SetType(VAR_INT64);
-        value_.int64_ = rhs;
-        return *this;
-    }
-
-    /// Assign from unsigned 64 bit integer.
-    Variant& operator =(unsigned long long rhs)
-    {
-        SetType(VAR_INT64);
-        value_.int64_ = static_cast<long long>(rhs);
-        return *this;
-    }
-
-    /// Assign from an unsigned integer.
-    Variant& operator =(unsigned rhs)
-    {
-        SetType(VAR_INT);
-        value_.int_ = (int)rhs;
-        return *this;
-    }
-
-    /// Assign from a StringHash (convert to integer).
-    Variant& operator =(const StringHash& rhs)
-    {
-        SetType(VAR_INT);
-        value_.int_ = (int)rhs.Value();
-        return *this;
-    }
-
-    /// Assign from a bool.
-    Variant& operator =(bool rhs)
-    {
-        SetType(VAR_BOOL);
-        value_.bool_ = rhs;
-        return *this;
-    }
-
-    /// Assign from a float.
-    Variant& operator =(float rhs)
-    {
-        SetType(VAR_FLOAT);
-        value_.float_ = rhs;
-        return *this;
-    }
-
-    /// Assign from a double.
-    Variant& operator =(double rhs)
-    {
-        SetType(VAR_DOUBLE);
-        value_.double_ = rhs;
-        return *this;
-    }
-
-    /// Assign from a Vector2.
-    Variant& operator =(const Vector2& rhs)
-    {
-        SetType(VAR_VECTOR2);
-        value_.vector2_ = rhs;
-        return *this;
-    }
-
-    /// Assign from a Vector3.
-    Variant& operator =(const Vector3& rhs)
-    {
-        SetType(VAR_VECTOR3);
-        value_.vector3_ = rhs;
-        return *this;
-    }
-
-    /// Assign from a Vector4.
-    Variant& operator =(const Vector4& rhs)
-    {
-        SetType(VAR_VECTOR4);
-        value_.vector4_ = rhs;
-        return *this;
-    }
-
-    /// Assign from a quaternion.
-    Variant& operator =(const Quaternion& rhs)
-    {
-        SetType(VAR_QUATERNION);
-        value_.quaternion_ = rhs;
-        return *this;
-    }
-
-    /// Assign from a color.
-    Variant& operator =(const Color& rhs)
-    {
-        SetType(VAR_COLOR);
-        value_.color_ = rhs;
-        return *this;
-    }
-
-    /// Assign from a string.
-    Variant& operator =(const String& rhs)
-    {
-        SetType(VAR_STRING);
-        value_.string_ = rhs;
-        return *this;
-    }
-
-    /// Assign from a C string.
-    Variant& operator =(const char* rhs)
-    {
-        SetType(VAR_STRING);
-        value_.string_ = rhs;
-        return *this;
-    }
-
-    /// Assign from a buffer.
-    Variant& operator =(const PODVector<unsigned char>& rhs)
-    {
-        SetType(VAR_BUFFER);
-        value_.buffer_ = rhs;
-        return *this;
-    }
-
-    /// Assign from a %VectorBuffer and store as a buffer.
-    Variant& operator =(const VectorBuffer& rhs);
-
-    /// Assign from a void pointer.
-    Variant& operator =(void* rhs)
-    {
-        SetType(VAR_VOIDPTR);
-        value_.voidPtr_ = rhs;
-        return *this;
-    }
-
-    /// Assign from a resource reference.
-    Variant& operator =(const ResourceRef& rhs)
-    {
-        SetType(VAR_RESOURCEREF);
-        value_.resourceRef_ = rhs;
-        return *this;
-    }
-
-    /// Assign from a resource reference list.
-    Variant& operator =(const ResourceRefList& rhs)
-    {
-        SetType(VAR_RESOURCEREFLIST);
-        value_.resourceRefList_ = rhs;
-        return *this;
-    }
-
-    /// Assign from a variant vector.
-    Variant& operator =(const VariantVector& rhs)
-    {
-        SetType(VAR_VARIANTVECTOR);
-        value_.variantVector_ = rhs;
-        return *this;
-    }
-
-    /// Assign from a string vector.
-    Variant& operator =(const StringVector& rhs)
-    {
-        SetType(VAR_STRINGVECTOR);
-        value_.stringVector_ = rhs;
-        return *this;
-    }
-
-    /// Assign from a variant map.
-    Variant& operator =(const VariantMap& rhs)
-    {
-        SetType(VAR_VARIANTMAP);
-        value_.variantMap_ = rhs;
-        return *this;
-    }
-
-    /// Assign from a rect.
-    Variant& operator =(const Rect& rhs)
-    {
-        SetType(VAR_RECT);
-        value_.rect_ = rhs;
-        return *this;
-    }
-
-    /// Assign from an integer rect.
-    Variant& operator =(const IntRect& rhs)
-    {
-        SetType(VAR_INTRECT);
-        value_.intRect_ = rhs;
-        return *this;
-    }
-
-    /// Assign from an IntVector2.
-    Variant& operator =(const IntVector2& rhs)
-    {
-        SetType(VAR_INTVECTOR2);
-        value_.intVector2_ = rhs;
-        return *this;
-    }
-
-    /// Assign from an IntVector3.
-    Variant& operator =(const IntVector3& rhs)
-    {
-        SetType(VAR_INTVECTOR3);
-        value_.intVector3_ = rhs;
-        return *this;
-    }
-
-    /// Assign from a RefCounted pointer. The object will be stored internally in a WeakPtr so that its expiration can be detected safely.
-    Variant& operator =(RefCounted* rhs)
-    {
-        SetType(VAR_PTR);
-        value_.weakPtr_ = rhs;
-        return *this;
-    }
-
-    /// Assign from a Matrix3.
-    Variant& operator =(const Matrix3& rhs)
-    {
-        SetType(VAR_MATRIX3);
-        *value_.matrix3_ = rhs;
-        return *this;
-    }
-
-    /// Assign from a Matrix3x4.
-    Variant& operator =(const Matrix3x4& rhs)
-    {
-        SetType(VAR_MATRIX3X4);
-        *value_.matrix3x4_ = rhs;
-        return *this;
-    }
-
-    /// Assign from a Matrix4.
-    Variant& operator =(const Matrix4& rhs)
-    {
-        SetType(VAR_MATRIX4);
-        *value_.matrix4_ = rhs;
-        return *this;
-    }
-
-    /// Assign from custom value.
-    template <class T>
-    Variant& operator =(const CustomVariantValueImpl<T>& value)
-    {
-        SetCustomVariantValue(value);
-        return *this;
-    }
-
-    /// Test for equality with another variant.
-    bool operator ==(const Variant& rhs) const;
-
-    /// Test for equality with an integer. To return true, both the type and value must match.
-    bool operator ==(int rhs) const { return type_ == VAR_INT ? value_.int_ == rhs : false; }
-
-    /// Test for equality with an unsigned 64 bit integer. To return true, both the type and value must match.
-    bool operator ==(unsigned rhs) const { return type_ == VAR_INT ? value_.int_ == static_cast<int>(rhs) : false; }
-
-    /// Test for equality with an 64 bit integer. To return true, both the type and value must match.
-    bool operator ==(long long rhs) const { return type_ == VAR_INT64 ? value_.int64_ == rhs : false; }
-
-    /// Test for equality with an unsigned integer. To return true, both the type and value must match.
-    bool operator ==(unsigned long long rhs) const { return type_ == VAR_INT64 ? value_.int64_ == static_cast<long long>(rhs) : false; }
-
-    /// Test for equality with a bool. To return true, both the type and value must match.
-    bool operator ==(bool rhs) const { return type_ == VAR_BOOL ? value_.bool_ == rhs : false; }
-
-    /// Test for equality with a float. To return true, both the type and value must match.
-    bool operator ==(float rhs) const { return type_ == VAR_FLOAT ? value_.float_ == rhs : false; }
-
-    /// Test for equality with a double. To return true, both the type and value must match.
-    bool operator ==(double rhs) const { return type_ == VAR_DOUBLE ? value_.double_ == rhs : false; }
-
-    /// Test for equality with a Vector2. To return true, both the type and value must match.
-    bool operator ==(const Vector2& rhs) const
-    {
-        return type_ == VAR_VECTOR2 ? value_.vector2_ == rhs : false;
-    }
-
-    /// Test for equality with a Vector3. To return true, both the type and value must match.
-    bool operator ==(const Vector3& rhs) const
-    {
-        return type_ == VAR_VECTOR3 ? value_.vector3_ == rhs : false;
-    }
-
-    /// Test for equality with a Vector4. To return true, both the type and value must match.
-    bool operator ==(const Vector4& rhs) const
-    {
-        return type_ == VAR_VECTOR4 ? value_.vector4_ == rhs : false;
-    }
-
-    /// Test for equality with a quaternion. To return true, both the type and value must match.
-    bool operator ==(const Quaternion& rhs) const
-    {
-        return type_ == VAR_QUATERNION ? value_.quaternion_ == rhs : false;
-    }
-
-    /// Test for equality with a color. To return true, both the type and value must match.
-    bool operator ==(const Color& rhs) const
-    {
-        return type_ == VAR_COLOR ? value_.color_ == rhs : false;
-    }
-
-    /// Test for equality with a string. To return true, both the type and value must match.
-    bool operator ==(const String& rhs) const
-    {
-        return type_ == VAR_STRING ? value_.string_ == rhs : false;
-    }
-
-    /// Test for equality with a buffer. To return true, both the type and value must match.
-    bool operator ==(const PODVector<unsigned char>& rhs) const;
-    /// Test for equality with a %VectorBuffer. To return true, both the type and value must match.
-    bool operator ==(const VectorBuffer& rhs) const;
-
-    /// Test for equality with a void pointer. To return true, both the type and value must match, with the exception that a RefCounted pointer is also allowed.
-    bool operator ==(void* rhs) const
-    {
-        if (type_ == VAR_VOIDPTR)
-            return value_.voidPtr_ == rhs;
-        else if (type_ == VAR_PTR)
-            return value_.weakPtr_ == rhs;
-        else
-            return false;
-    }
-
-    /// Test for equality with a resource reference. To return true, both the type and value must match.
-    bool operator ==(const ResourceRef& rhs) const
-    {
-        return type_ == VAR_RESOURCEREF ? value_.resourceRef_ == rhs : false;
-    }
-
-    /// Test for equality with a resource reference list. To return true, both the type and value must match.
-    bool operator ==(const ResourceRefList& rhs) const
-    {
-        return type_ == VAR_RESOURCEREFLIST ? value_.resourceRefList_ == rhs : false;
-    }
-
-    /// Test for equality with a variant vector. To return true, both the type and value must match.
-    bool operator ==(const VariantVector& rhs) const
-    {
-        return type_ == VAR_VARIANTVECTOR ? value_.variantVector_ == rhs : false;
-    }
-
-    /// Test for equality with a string vector. To return true, both the type and value must match.
-    bool operator ==(const StringVector& rhs) const
-    {
-        return type_ == VAR_STRINGVECTOR ? value_.stringVector_ == rhs : false;
-    }
-
-    /// Test for equality with a variant map. To return true, both the type and value must match.
-    bool operator ==(const VariantMap& rhs) const
-    {
-        return type_ == VAR_VARIANTMAP ? value_.variantMap_ == rhs : false;
-    }
-
-    /// Test for equality with a rect. To return true, both the type and value must match.
-    bool operator ==(const Rect& rhs) const
-    {
-        return type_ == VAR_RECT ? value_.rect_ == rhs : false;
-    }
-
-    /// Test for equality with an integer rect. To return true, both the type and value must match.
-    bool operator ==(const IntRect& rhs) const
-    {
-        return type_ == VAR_INTRECT ? value_.intRect_ == rhs : false;
-    }
-
-    /// Test for equality with an IntVector2. To return true, both the type and value must match.
-    bool operator ==(const IntVector2& rhs) const
-    {
-        return type_ == VAR_INTVECTOR2 ? value_.intVector2_ == rhs : false;
-    }
-
-    /// Test for equality with an IntVector3. To return true, both the type and value must match.
-    bool operator ==(const IntVector3& rhs) const
-    {
-        return type_ == VAR_INTVECTOR3 ? value_.intVector3_ == rhs : false;
-    }
-
-    /// Test for equality with a StringHash. To return true, both the type and value must match.
-    bool operator ==(const StringHash& rhs) const { return type_ == VAR_INT ? static_cast<unsigned>(value_.int_) == rhs.Value() : false; }
-
-    /// Test for equality with a RefCounted pointer. To return true, both the type and value must match, with the exception that void pointer is also allowed.
-    bool operator ==(RefCounted* rhs) const
-    {
-        if (type_ == VAR_PTR)
-            return value_.weakPtr_ == rhs;
-        else if (type_ == VAR_VOIDPTR)
-            return value_.voidPtr_ == rhs;
-        else
-            return false;
-    }
-
-    /// Test for equality with a Matrix3. To return true, both the type and value must match.
-    bool operator ==(const Matrix3& rhs) const
-    {
-        return type_ == VAR_MATRIX3 ? *value_.matrix3_ == rhs : false;
-    }
-
-    /// Test for equality with a Matrix3x4. To return true, both the type and value must match.
-    bool operator ==(const Matrix3x4& rhs) const
-    {
-        return type_ == VAR_MATRIX3X4 ? *value_.matrix3x4_ == rhs : false;
-    }
-
-    /// Test for equality with a Matrix4. To return true, both the type and value must match.
-    bool operator ==(const Matrix4& rhs) const
-    {
-        return type_ == VAR_MATRIX4 ? *value_.matrix4_ == rhs : false;
-    }
-
-    /// Test for inequality with another variant.
-    bool operator !=(const Variant& rhs) const { return !(*this == rhs); }
-
-    /// Test for inequality with an integer.
-    bool operator !=(int rhs) const { return !(*this == rhs); }
-
-    /// Test for inequality with an unsigned integer.
-    bool operator !=(unsigned rhs) const { return !(*this == rhs); }
-
-    /// Test for inequality with an 64 bit integer.
-    bool operator !=(long long rhs) const { return !(*this == rhs); }
-
-    /// Test for inequality with an unsigned 64 bit integer.
-    bool operator !=(unsigned long long rhs) const { return !(*this == rhs); }
-
-    /// Test for inequality with a bool.
-    bool operator !=(bool rhs) const { return !(*this == rhs); }
-
-    /// Test for inequality with a float.
-    bool operator !=(float rhs) const { return !(*this == rhs); }
-
-    /// Test for inequality with a double.
-    bool operator !=(double rhs) const { return !(*this == rhs); }
-
-    /// Test for inequality with a Vector2.
-    bool operator !=(const Vector2& rhs) const { return !(*this == rhs); }
-
-    /// Test for inequality with a Vector3.
-    bool operator !=(const Vector3& rhs) const { return !(*this == rhs); }
-
-    /// Test for inequality with an Vector4.
-    bool operator !=(const Vector4& rhs) const { return !(*this == rhs); }
-
-    /// Test for inequality with a Quaternion.
-    bool operator !=(const Quaternion& rhs) const { return !(*this == rhs); }
-
-    /// Test for inequality with a string.
-    bool operator !=(const String& rhs) const { return !(*this == rhs); }
-
-    /// Test for inequality with a buffer.
-    bool operator !=(const PODVector<unsigned char>& rhs) const { return !(*this == rhs); }
-
-    /// Test for inequality with a %VectorBuffer.
-    bool operator !=(const VectorBuffer& rhs) const { return !(*this == rhs); }
-
-    /// Test for inequality with a pointer.
-    bool operator !=(void* rhs) const { return !(*this == rhs); }
-
-    /// Test for inequality with a resource reference.
-    bool operator !=(const ResourceRef& rhs) const { return !(*this == rhs); }
-
-    /// Test for inequality with a resource reference list.
-    bool operator !=(const ResourceRefList& rhs) const { return !(*this == rhs); }
-
-    /// Test for inequality with a variant vector.
-    bool operator !=(const VariantVector& rhs) const { return !(*this == rhs); }
-
-    /// Test for inequality with a string vector.
-    bool operator !=(const StringVector& rhs) const { return !(*this == rhs); }
-
-    /// Test for inequality with a variant map.
-    bool operator !=(const VariantMap& rhs) const { return !(*this == rhs); }
-
-    /// Test for inequality with a rect.
-    bool operator !=(const Rect& rhs) const { return !(*this == rhs); }
-
-    /// Test for inequality with an integer rect.
-    bool operator !=(const IntRect& rhs) const { return !(*this == rhs); }
-
-    /// Test for inequality with an IntVector2.
-    bool operator !=(const IntVector2& rhs) const { return !(*this == rhs); }
-
-    /// Test for inequality with an IntVector3.
-    bool operator !=(const IntVector3& rhs) const { return !(*this == rhs); }
-
-    /// Test for inequality with a StringHash.
-    bool operator !=(const StringHash& rhs) const { return !(*this == rhs); }
-
-    /// Test for inequality with a RefCounted pointer.
-    bool operator !=(RefCounted* rhs) const { return !(*this == rhs); }
-
-    /// Test for inequality with a Matrix3.
-    bool operator !=(const Matrix3& rhs) const { return !(*this == rhs); }
-
-    /// Test for inequality with a Matrix3x4.
-    bool operator !=(const Matrix3x4& rhs) const { return !(*this == rhs); }
-
-    /// Test for inequality with a Matrix4.
-    bool operator !=(const Matrix4& rhs) const { return !(*this == rhs); }
-
-    /// Set from typename and value strings. Pointers will be set to null, and VariantBuffer or VariantMap types are not supported.
-    void FromString(const String& type, const String& value);
-    /// Set from typename and value strings. Pointers will be set to null, and VariantBuffer or VariantMap types are not supported.
-    void FromString(const char* type, const char* value);
-    /// Set from type and value string. Pointers will be set to null, and VariantBuffer or VariantMap types are not supported.
-    void FromString(VariantType type, const String& value);
-    /// Set from type and value string. Pointers will be set to null, and VariantBuffer or VariantMap types are not supported.
-    void FromString(VariantType type, const char* value);
-    /// Set buffer type from a memory area.
-    void SetBuffer(const void* data, unsigned size);
-    /// Set custom value.
-    void SetCustomVariantValue(const CustomVariantValue& value);
-    /// Set custom value.
-    template <class T> void SetCustom(const T& value) { SetCustomVariantValue(MakeCustomValue<T>(value)); }
-
-    /// Return int or zero on type mismatch. Floats and doubles are converted.
-    int GetInt() const
-    {
-        if (type_ == VAR_INT)
-            return value_.int_;
-        else if (type_ == VAR_FLOAT)
-            return static_cast<int>(value_.float_);
-        else if (type_ == VAR_DOUBLE)
-            return static_cast<int>(value_.double_);
-        else
-            return 0;
-    }
-
-    /// Return 64 bit int or zero on type mismatch. Floats and doubles are converted.
-    long long GetInt64() const
-    {
-        if (type_ == VAR_INT64)
-            return value_.int64_;
-        else if (type_ == VAR_INT)
-            return value_.int_;
-        else if (type_ == VAR_FLOAT)
-            return static_cast<long long>(value_.float_);
-        else if (type_ == VAR_DOUBLE)
-            return static_cast<long long>(value_.double_);
-        else
-            return 0;
-    }
-
-    /// Return unsigned 64 bit int or zero on type mismatch. Floats and doubles are converted.
-    unsigned long long GetUInt64() const
-    {
-        if (type_ == VAR_INT64)
-            return static_cast<unsigned long long>(value_.int64_);
-        else if (type_ == VAR_INT)
-            return static_cast<unsigned long long>(value_.int_);
-        else if (type_ == VAR_FLOAT)
-            return static_cast<unsigned long long>(value_.float_);
-        else if (type_ == VAR_DOUBLE)
-            return static_cast<unsigned long long>(value_.double_);
-        else
-            return 0;
-    }
-
-    /// Return unsigned int or zero on type mismatch. Floats and doubles are converted.
-    unsigned GetUInt() const
-    {
-        if (type_ == VAR_INT)
-            return static_cast<unsigned>(value_.int_);
-        else if (type_ == VAR_FLOAT)
-            return static_cast<unsigned>(value_.float_);
-        else if (type_ == VAR_DOUBLE)
-            return static_cast<unsigned>(value_.double_);
-        else
-            return 0;
-    }
-
-    /// Return StringHash or zero on type mismatch.
-    StringHash GetStringHash() const { return StringHash(GetUInt()); }
-
-    /// Return bool or false on type mismatch.
-    bool GetBool() const { return type_ == VAR_BOOL ? value_.bool_ : false; }
-
-    /// Return float or zero on type mismatch. Ints and doubles are converted.
-    float GetFloat() const
-    {
-        if (type_ == VAR_FLOAT)
-            return value_.float_;
-        else if (type_ == VAR_DOUBLE)
-            return static_cast<float>(value_.double_);
-        else if (type_ == VAR_INT)
-            return static_cast<float>(value_.int_);
-        else if (type_ == VAR_INT64)
-            return static_cast<float>(value_.int64_);
-        else
-            return 0.0f;
-    }
-
-    /// Return double or zero on type mismatch. Ints and floats are converted.
-    double GetDouble() const
-    {
-        if (type_ == VAR_DOUBLE)
-            return value_.double_;
-        else if (type_ == VAR_FLOAT)
-            return value_.float_;
-        else if (type_ == VAR_INT)
-            return static_cast<double>(value_.int_);
-        else if (type_ == VAR_INT64)
-            return static_cast<double>(value_.int64_);
-        else
-            return 0.0;
-    }
-
-    /// Return Vector2 or zero on type mismatch.
-    const Vector2& GetVector2() const { return type_ == VAR_VECTOR2 ? value_.vector2_ : Vector2::ZERO; }
-
-    /// Return Vector3 or zero on type mismatch.
-    const Vector3& GetVector3() const { return type_ == VAR_VECTOR3 ? value_.vector3_ : Vector3::ZERO; }
-
-    /// Return Vector4 or zero on type mismatch.
-    const Vector4& GetVector4() const { return type_ == VAR_VECTOR4 ? value_.vector4_ : Vector4::ZERO; }
-
-    /// Return quaternion or identity on type mismatch.
-    const Quaternion& GetQuaternion() const
-    {
-        return type_ == VAR_QUATERNION ? value_.quaternion_ : Quaternion::IDENTITY;
-    }
-
-    /// Return color or default on type mismatch. Vector4 is aliased to Color if necessary.
-    const Color& GetColor() const { return (type_ == VAR_COLOR || type_ == VAR_VECTOR4) ? value_.color_ : Color::WHITE; }
-
-    /// Return string or empty on type mismatch.
-    const String& GetString() const { return type_ == VAR_STRING ? value_.string_ : String::EMPTY; }
-
-    /// Return buffer or empty on type mismatch.
-    const PODVector<unsigned char>& GetBuffer() const
-    {
-        return type_ == VAR_BUFFER ? value_.buffer_ : emptyBuffer;
-    }
-
-    /// Return %VectorBuffer containing the buffer or empty on type mismatch.
-    VectorBuffer GetVectorBuffer() const;
-
-    /// Return void pointer or null on type mismatch. RefCounted pointer will be converted.
-    void* GetVoidPtr() const
-    {
-        if (type_ == VAR_VOIDPTR)
-            return value_.voidPtr_;
-        else if (type_ == VAR_PTR)
-            return value_.weakPtr_;
-        else
-            return nullptr;
-    }
-
-    /// Return a resource reference or empty on type mismatch.
-    const ResourceRef& GetResourceRef() const
-    {
-        return type_ == VAR_RESOURCEREF ? value_.resourceRef_ : emptyResourceRef;
-    }
-
-    /// Return a resource reference list or empty on type mismatch.
-    const ResourceRefList& GetResourceRefList() const
-    {
-        return type_ == VAR_RESOURCEREFLIST ? value_.resourceRefList_ : emptyResourceRefList;
-    }
-
-    /// Return a variant vector or empty on type mismatch.
-    const VariantVector& GetVariantVector() const
-    {
-        return type_ == VAR_VARIANTVECTOR ? value_.variantVector_ : emptyVariantVector;
-    }
-
-    /// Return a string vector or empty on type mismatch.
-    const StringVector& GetStringVector() const
-    {
-        return type_ == VAR_STRINGVECTOR ? value_.stringVector_ : emptyStringVector;
-    }
-
-    /// Return a variant map or empty on type mismatch.
-    const VariantMap& GetVariantMap() const
-    {
-        return type_ == VAR_VARIANTMAP ? value_.variantMap_ : emptyVariantMap;
-    }
-
-    /// Return a rect or empty on type mismatch.
-    const Rect& GetRect() const { return type_ == VAR_RECT ? value_.rect_ : Rect::ZERO; }
-
-    /// Return an integer rect or empty on type mismatch.
-    const IntRect& GetIntRect() const { return type_ == VAR_INTRECT ? value_.intRect_ : IntRect::ZERO; }
-
-    /// Return an IntVector2 or empty on type mismatch.
-    const IntVector2& GetIntVector2() const
-    {
-        return type_ == VAR_INTVECTOR2 ? value_.intVector2_ : IntVector2::ZERO;
-    }
-
-    /// Return an IntVector3 or empty on type mismatch.
-    const IntVector3& GetIntVector3() const
-    {
-        return type_ == VAR_INTVECTOR3 ? value_.intVector3_ : IntVector3::ZERO;
-    }
-
-    /// Return a RefCounted pointer or null on type mismatch. Will return null if holding a void pointer, as it can not be safely verified that the object is a RefCounted.
-    RefCounted* GetPtr() const
-    {
-        return type_ == VAR_PTR ? value_.weakPtr_ : nullptr;
-    }
-
-    /// Return a Matrix3 or identity on type mismatch.
-    const Matrix3& GetMatrix3() const
-    {
-        return type_ == VAR_MATRIX3 ? *value_.matrix3_ : Matrix3::IDENTITY;
-    }
-
-    /// Return a Matrix3x4 or identity on type mismatch.
-    const Matrix3x4& GetMatrix3x4() const
-    {
-        return type_ == VAR_MATRIX3X4 ? *value_.matrix3x4_ : Matrix3x4::IDENTITY;
-    }
-
-    /// Return a Matrix4 or identity on type mismatch.
-    const Matrix4& GetMatrix4() const
-    {
-        return type_ == VAR_MATRIX4 ? *value_.matrix4_ : Matrix4::IDENTITY;
-    }
-
-    /// Return pointer to custom variant value.
-    CustomVariantValue* GetCustomVariantValuePtr()
-    {
-        return const_cast<CustomVariantValue*>(const_cast<const Variant*>(this)->GetCustomVariantValuePtr());
-    }
-
-    /// Return const pointer to custom variant value.
-    const CustomVariantValue* GetCustomVariantValuePtr() const
-    {
-        if (type_ == VAR_CUSTOM_HEAP)
-            return value_.customValueHeap_;
-        else if (type_ == VAR_CUSTOM_STACK)
-            return &value_.customValueStack_;
-        else
-            return nullptr;
-    }
-
-    /// Return custom variant value or default-constructed on type mismatch.
-    template <class T> T GetCustom() const
-    {
-        if (const CustomVariantValue* value = GetCustomVariantValuePtr())
-        {
-            if (value->IsType<T>())
-                return *value->GetValuePtr<T>();
-        }
-        return T();
-    }
-
-    /// Return true if specified custom type is stored in the variant.
-    template <class T> bool IsCustomType() const
-    {
-        if (const CustomVariantValue* custom = GetCustomVariantValuePtr())
-            return custom->IsType<T>();
-        else
-            return false;
-    }
-
-    /// Return value's type.
-    VariantType GetType() const { return type_; }
-
-    /// Return value's type name.
-    String GetTypeName() const;
-    /// Convert value to string. Pointers are returned as null, and VariantBuffer or VariantMap are not supported and return empty.
-    String ToString() const;
-    /// Return true when the variant value is considered zero according to its actual type.
-    bool IsZero() const;
-
-    /// Return true when the variant is empty (i.e. not initialized yet).
-    bool IsEmpty() const { return type_ == VAR_NONE; }
-
-    /// Return true when the variant stores custom type.
-    bool IsCustom() const { return type_ == VAR_CUSTOM_HEAP || type_ == VAR_CUSTOM_STACK; }
-
-    /// Return the value, template version.
-    template <class T> T Get() const;
-
-    /// Return a pointer to a modifiable buffer or null on type mismatch.
-    PODVector<unsigned char>* GetBufferPtr()
-    {
-        return type_ == VAR_BUFFER ? &value_.buffer_ : nullptr;
-    }
-
-    /// Return a pointer to a modifiable variant vector or null on type mismatch.
-    VariantVector* GetVariantVectorPtr() { return type_ == VAR_VARIANTVECTOR ? &value_.variantVector_ : nullptr; }
-
-    /// Return a pointer to a modifiable string vector or null on type mismatch.
-    StringVector* GetStringVectorPtr() { return type_ == VAR_STRINGVECTOR ? &value_.stringVector_ : nullptr; }
-
-    /// Return a pointer to a modifiable variant map or null on type mismatch.
-    VariantMap* GetVariantMapPtr() { return type_ == VAR_VARIANTMAP ? &value_.variantMap_ : nullptr; }
-
-    /// Return a pointer to a modifiable custom variant value or null on type mismatch.
-    template <class T> T* GetCustomPtr()
-    {
-        if (CustomVariantValue* value = GetCustomVariantValuePtr())
-        {
-            if (value->IsType<T>())
-                return value->GetValuePtr<T>();
-        }
-        return nullptr;
-    }
-
-    /// Return name for variant type.
-    static String GetTypeName(VariantType type);
-    /// Return variant type from type name.
-    static VariantType GetTypeFromName(const String& typeName);
-    /// Return variant type from type name.
-    static VariantType GetTypeFromName(const char* typeName);
-
-    /// Empty variant.
-    static const Variant EMPTY;
-    /// Empty buffer.
-    static const PODVector<unsigned char> emptyBuffer;
-    /// Empty resource reference.
-    static const ResourceRef emptyResourceRef;
-    /// Empty resource reference list.
-    static const ResourceRefList emptyResourceRefList;
-    /// Empty variant map.
-    static const VariantMap emptyVariantMap;
-    /// Empty variant vector.
-    static const VariantVector emptyVariantVector;
-    /// Empty string vector.
-    static const StringVector emptyStringVector;
-
-private:
-    /// Set new type and allocate/deallocate memory as necessary.
-    void SetType(VariantType newType);
-
-    /// Variant type.
-    VariantType type_ = VAR_NONE;
-    /// Variant value.
-    VariantValue value_;
-};
-
-/// Return variant type from type.
-template <typename T> VariantType GetVariantType();
-
-// Return variant type from concrete types
-template <> inline VariantType GetVariantType<int>() { return VAR_INT; }
-
-template <> inline VariantType GetVariantType<unsigned>() { return VAR_INT; }
-
-template <> inline VariantType GetVariantType<long long>() { return VAR_INT64; }
-
-template <> inline VariantType GetVariantType<unsigned long long>() { return VAR_INT64; }
-
-template <> inline VariantType GetVariantType<bool>() { return VAR_BOOL; }
-
-template <> inline VariantType GetVariantType<float>() { return VAR_FLOAT; }
-
-template <> inline VariantType GetVariantType<double>() { return VAR_DOUBLE; }
-
-template <> inline VariantType GetVariantType<Vector2>() { return VAR_VECTOR2; }
-
-template <> inline VariantType GetVariantType<Vector3>() { return VAR_VECTOR3; }
-
-template <> inline VariantType GetVariantType<Vector4>() { return VAR_VECTOR4; }
-
-template <> inline VariantType GetVariantType<Quaternion>() { return VAR_QUATERNION; }
-
-template <> inline VariantType GetVariantType<Color>() { return VAR_COLOR; }
-
-template <> inline VariantType GetVariantType<String>() { return VAR_STRING; }
-
-template <> inline VariantType GetVariantType<StringHash>() { return VAR_INT; }
-
-template <> inline VariantType GetVariantType<PODVector<unsigned char> >() { return VAR_BUFFER; }
-
-template <> inline VariantType GetVariantType<ResourceRef>() { return VAR_RESOURCEREF; }
-
-template <> inline VariantType GetVariantType<ResourceRefList>() { return VAR_RESOURCEREFLIST; }
-
-template <> inline VariantType GetVariantType<VariantVector>() { return VAR_VARIANTVECTOR; }
-
-template <> inline VariantType GetVariantType<StringVector>() { return VAR_STRINGVECTOR; }
-
-template <> inline VariantType GetVariantType<VariantMap>() { return VAR_VARIANTMAP; }
-
-template <> inline VariantType GetVariantType<Rect>() { return VAR_RECT; }
-
-template <> inline VariantType GetVariantType<IntRect>() { return VAR_INTRECT; }
-
-template <> inline VariantType GetVariantType<IntVector2>() { return VAR_INTVECTOR2; }
-
-template <> inline VariantType GetVariantType<IntVector3>() { return VAR_INTVECTOR3; }
-
-template <> inline VariantType GetVariantType<Matrix3>() { return VAR_MATRIX3; }
-
-template <> inline VariantType GetVariantType<Matrix3x4>() { return VAR_MATRIX3X4; }
-
-template <> inline VariantType GetVariantType<Matrix4>() { return VAR_MATRIX4; }
-
-// Specializations of Variant::Get<T>
-template <> URHO3D_API int Variant::Get<int>() const;
-
-template <> URHO3D_API unsigned Variant::Get<unsigned>() const;
-
-template <> URHO3D_API long long Variant::Get<long long>() const;
-
-template <> URHO3D_API unsigned long long Variant::Get<unsigned long long>() const;
-
-template <> URHO3D_API StringHash Variant::Get<StringHash>() const;
-
-template <> URHO3D_API bool Variant::Get<bool>() const;
-
-template <> URHO3D_API float Variant::Get<float>() const;
-
-template <> URHO3D_API double Variant::Get<double>() const;
-
-template <> URHO3D_API const Vector2& Variant::Get<const Vector2&>() const;
-
-template <> URHO3D_API const Vector3& Variant::Get<const Vector3&>() const;
-
-template <> URHO3D_API const Vector4& Variant::Get<const Vector4&>() const;
-
-template <> URHO3D_API const Quaternion& Variant::Get<const Quaternion&>() const;
-
-template <> URHO3D_API const Color& Variant::Get<const Color&>() const;
-
-template <> URHO3D_API const String& Variant::Get<const String&>() const;
-
-template <> URHO3D_API const Rect& Variant::Get<const Rect&>() const;
-
-template <> URHO3D_API const IntRect& Variant::Get<const IntRect&>() const;
-
-template <> URHO3D_API const IntVector2& Variant::Get<const IntVector2&>() const;
-
-template <> URHO3D_API const IntVector3& Variant::Get<const IntVector3&>() const;
-
-template <> URHO3D_API const PODVector<unsigned char>& Variant::Get<const PODVector<unsigned char>&>() const;
-
-template <> URHO3D_API void* Variant::Get<void*>() const;
-
-template <> URHO3D_API RefCounted* Variant::Get<RefCounted*>() const;
-
-template <> URHO3D_API const Matrix3& Variant::Get<const Matrix3&>() const;
-
-template <> URHO3D_API const Matrix3x4& Variant::Get<const Matrix3x4&>() const;
-
-template <> URHO3D_API const Matrix4& Variant::Get<const Matrix4&>() const;
-
-template <> URHO3D_API ResourceRef Variant::Get<ResourceRef>() const;
-
-template <> URHO3D_API ResourceRefList Variant::Get<ResourceRefList>() const;
-
-template <> URHO3D_API VariantVector Variant::Get<VariantVector>() const;
-
-template <> URHO3D_API StringVector Variant::Get<StringVector>() const;
-
-template <> URHO3D_API VariantMap Variant::Get<VariantMap>() const;
-
-template <> URHO3D_API Vector2 Variant::Get<Vector2>() const;
-
-template <> URHO3D_API Vector3 Variant::Get<Vector3>() const;
-
-template <> URHO3D_API Vector4 Variant::Get<Vector4>() const;
-
-template <> URHO3D_API Quaternion Variant::Get<Quaternion>() const;
-
-template <> URHO3D_API Color Variant::Get<Color>() const;
-
-template <> URHO3D_API String Variant::Get<String>() const;
-
-template <> URHO3D_API Rect Variant::Get<Rect>() const;
-
-template <> URHO3D_API IntRect Variant::Get<IntRect>() const;
-
-template <> URHO3D_API IntVector2 Variant::Get<IntVector2>() const;
-
-template <> URHO3D_API IntVector3 Variant::Get<IntVector3>() const;
-
-template <> URHO3D_API PODVector<unsigned char> Variant::Get<PODVector<unsigned char> >() const;
-
-template <> URHO3D_API Matrix3 Variant::Get<Matrix3>() const;
-
-template <> URHO3D_API Matrix3x4 Variant::Get<Matrix3x4>() const;
-
-template <> URHO3D_API Matrix4 Variant::Get<Matrix4>() const;
-
-// Implementations
-template <class T> T* CustomVariantValue::GetValuePtr()
-{
-    if (IsType<T>())
-    {
-        auto impl = static_cast<CustomVariantValueImpl<T>*>(this);
-        return &impl->GetValue();
-    }
-    return nullptr;
-}
-
-template <class T> const T* CustomVariantValue::GetValuePtr() const
-{
-    if (IsType<T>())
-    {
-        auto impl = static_cast<const CustomVariantValueImpl<T>*>(this);
-        return &impl->GetValue();
-    }
-    return nullptr;
-}
-
-}
->>>>>>> 72e23423
+}