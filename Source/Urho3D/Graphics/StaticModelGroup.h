<<<<<<< HEAD
//
// Copyright (c) 2008-2018 the Urho3D project.
//
// Permission is hereby granted, free of charge, to any person obtaining a copy
// of this software and associated documentation files (the "Software"), to deal
// in the Software without restriction, including without limitation the rights
// to use, copy, modify, merge, publish, distribute, sublicense, and/or sell
// copies of the Software, and to permit persons to whom the Software is
// furnished to do so, subject to the following conditions:
//
// The above copyright notice and this permission notice shall be included in
// all copies or substantial portions of the Software.
//
// THE SOFTWARE IS PROVIDED "AS IS", WITHOUT WARRANTY OF ANY KIND, EXPRESS OR
// IMPLIED, INCLUDING BUT NOT LIMITED TO THE WARRANTIES OF MERCHANTABILITY,
// FITNESS FOR A PARTICULAR PURPOSE AND NONINFRINGEMENT. IN NO EVENT SHALL THE
// AUTHORS OR COPYRIGHT HOLDERS BE LIABLE FOR ANY CLAIM, DAMAGES OR OTHER
// LIABILITY, WHETHER IN AN ACTION OF CONTRACT, TORT OR OTHERWISE, ARISING FROM,
// OUT OF OR IN CONNECTION WITH THE SOFTWARE OR THE USE OR OTHER DEALINGS IN
// THE SOFTWARE.
//

#pragma once

#include "../Graphics/StaticModel.h"

namespace Urho3D
{

/// Renders several object instances while culling and receiving light as one unit. Can be used as a CPU-side optimization, but note that also regular StaticModels will use instanced rendering if possible.
class URHO3D_API StaticModelGroup : public StaticModel
{
    URHO3D_OBJECT(StaticModelGroup, StaticModel);

public:
    /// Construct.
    explicit StaticModelGroup(Context* context);
    /// Destruct.
    ~StaticModelGroup() override;
    /// Register object factory. StaticModel must be registered first.
    static void RegisterObject(Context* context);

    /// Apply attribute changes that can not be applied immediately. Called after scene load or a network update.
    void ApplyAttributes() override;
    /// Process octree raycast. May be called from a worker thread.
    void ProcessRayQuery(const RayOctreeQuery& query, PODVector<RayQueryResult>& results) override;
    /// Calculate distance and prepare batches for rendering. May be called from worker thread(s), possibly re-entrantly.
    void UpdateBatches(const FrameInfo& frame) override;
    /// Return number of occlusion geometry triangles.
    unsigned GetNumOccluderTriangles() override;
    /// Draw to occlusion buffer. Return true if did not run out of triangles.
    bool DrawOcclusion(OcclusionBuffer* buffer) override;

    /// Add an instance scene node. It does not need any drawable components of its own.
    void AddInstanceNode(Node* node);
    /// Remove an instance scene node.
    void RemoveInstanceNode(Node* node);
    /// Remove all instance scene nodes.
    void RemoveAllInstanceNodes();

    /// Return number of instance nodes.
    unsigned GetNumInstanceNodes() const { return instanceNodes_.Size(); }

    /// Return instance node by index.
    Node* GetInstanceNode(unsigned index) const;

    /// Set node IDs attribute.
    void SetNodeIDsAttr(const VariantVector& value);

    /// Return node IDs attribute.
    const VariantVector& GetNodeIDsAttr() const;

protected:
    /// Handle scene node enabled status changing.
    void OnNodeSetEnabled(Node* node) override;
    /// Recalculate the world-space bounding box.
    void OnWorldBoundingBoxUpdate() override;

private:
    /// Ensure proper size of world transforms when nodes are added/removed. Also mark node IDs dirty.
    void UpdateNumTransforms();
    /// Update node IDs attribute from the actual nodes.
    void UpdateNodeIDs() const;

    /// Instance nodes.
    Vector<WeakPtr<Node> > instanceNodes_;
    /// World transforms of valid (existing and visible) instances.
    PODVector<Matrix3x4> worldTransforms_;
    /// IDs of instance nodes for serialization.
    mutable VariantVector nodeIDsAttr_;
    /// Number of valid instance node transforms.
    unsigned numWorldTransforms_{};
    /// Whether node IDs have been set and nodes should be searched for during ApplyAttributes.
    mutable bool nodesDirty_{};
    /// Whether nodes have been manipulated by the API and node ID attribute should be refreshed.
    mutable bool nodeIDsDirty_{};
};

}
=======
//
// Copyright (c) 2008-2019 the Urho3D project.
//
// Permission is hereby granted, free of charge, to any person obtaining a copy
// of this software and associated documentation files (the "Software"), to deal
// in the Software without restriction, including without limitation the rights
// to use, copy, modify, merge, publish, distribute, sublicense, and/or sell
// copies of the Software, and to permit persons to whom the Software is
// furnished to do so, subject to the following conditions:
//
// The above copyright notice and this permission notice shall be included in
// all copies or substantial portions of the Software.
//
// THE SOFTWARE IS PROVIDED "AS IS", WITHOUT WARRANTY OF ANY KIND, EXPRESS OR
// IMPLIED, INCLUDING BUT NOT LIMITED TO THE WARRANTIES OF MERCHANTABILITY,
// FITNESS FOR A PARTICULAR PURPOSE AND NONINFRINGEMENT. IN NO EVENT SHALL THE
// AUTHORS OR COPYRIGHT HOLDERS BE LIABLE FOR ANY CLAIM, DAMAGES OR OTHER
// LIABILITY, WHETHER IN AN ACTION OF CONTRACT, TORT OR OTHERWISE, ARISING FROM,
// OUT OF OR IN CONNECTION WITH THE SOFTWARE OR THE USE OR OTHER DEALINGS IN
// THE SOFTWARE.
//

#pragma once

#include "../Graphics/StaticModel.h"

namespace Urho3D
{

/// Renders several object instances while culling and receiving light as one unit. Can be used as a CPU-side optimization, but note that also regular StaticModels will use instanced rendering if possible.
class URHO3D_API StaticModelGroup : public StaticModel
{
    URHO3D_OBJECT(StaticModelGroup, StaticModel);

public:
    /// Construct.
    explicit StaticModelGroup(Context* context);
    /// Destruct.
    ~StaticModelGroup() override;
    /// Register object factory. StaticModel must be registered first.
    static void RegisterObject(Context* context);

    /// Apply attribute changes that can not be applied immediately. Called after scene load or a network update.
    void ApplyAttributes() override;
    /// Process octree raycast. May be called from a worker thread.
    void ProcessRayQuery(const RayOctreeQuery& query, PODVector<RayQueryResult>& results) override;
    /// Calculate distance and prepare batches for rendering. May be called from worker thread(s), possibly re-entrantly.
    void UpdateBatches(const FrameInfo& frame) override;
    /// Return number of occlusion geometry triangles.
    unsigned GetNumOccluderTriangles() override;
    /// Draw to occlusion buffer. Return true if did not run out of triangles.
    bool DrawOcclusion(OcclusionBuffer* buffer) override;

    /// Add an instance scene node. It does not need any drawable components of its own.
    void AddInstanceNode(Node* node);
    /// Remove an instance scene node.
    void RemoveInstanceNode(Node* node);
    /// Remove all instance scene nodes.
    void RemoveAllInstanceNodes();

    /// Return number of instance nodes.
    unsigned GetNumInstanceNodes() const { return instanceNodes_.Size(); }

    /// Return instance node by index.
    Node* GetInstanceNode(unsigned index) const;

    /// Set node IDs attribute.
    void SetNodeIDsAttr(const VariantVector& value);

    /// Return node IDs attribute.
    const VariantVector& GetNodeIDsAttr() const;

protected:
    /// Handle scene node enabled status changing.
    void OnNodeSetEnabled(Node* node) override;
    /// Recalculate the world-space bounding box.
    void OnWorldBoundingBoxUpdate() override;

private:
    /// Ensure proper size of world transforms when nodes are added/removed. Also mark node IDs dirty.
    void UpdateNumTransforms();
    /// Update node IDs attribute from the actual nodes.
    void UpdateNodeIDs() const;

    /// Instance nodes.
    Vector<WeakPtr<Node> > instanceNodes_;
    /// World transforms of valid (existing and visible) instances.
    PODVector<Matrix3x4> worldTransforms_;
    /// IDs of instance nodes for serialization.
    mutable VariantVector nodeIDsAttr_;
    /// Number of valid instance node transforms.
    unsigned numWorldTransforms_{};
    /// Whether node IDs have been set and nodes should be searched for during ApplyAttributes.
    mutable bool nodesDirty_{};
    /// Whether nodes have been manipulated by the API and node ID attribute should be refreshed.
    mutable bool nodeIDsDirty_{};
};

}
>>>>>>> a476f0c4
<|MERGE_RESOLUTION|>--- conflicted
+++ resolved
@@ -1,104 +1,3 @@
-<<<<<<< HEAD
-//
-// Copyright (c) 2008-2018 the Urho3D project.
-//
-// Permission is hereby granted, free of charge, to any person obtaining a copy
-// of this software and associated documentation files (the "Software"), to deal
-// in the Software without restriction, including without limitation the rights
-// to use, copy, modify, merge, publish, distribute, sublicense, and/or sell
-// copies of the Software, and to permit persons to whom the Software is
-// furnished to do so, subject to the following conditions:
-//
-// The above copyright notice and this permission notice shall be included in
-// all copies or substantial portions of the Software.
-//
-// THE SOFTWARE IS PROVIDED "AS IS", WITHOUT WARRANTY OF ANY KIND, EXPRESS OR
-// IMPLIED, INCLUDING BUT NOT LIMITED TO THE WARRANTIES OF MERCHANTABILITY,
-// FITNESS FOR A PARTICULAR PURPOSE AND NONINFRINGEMENT. IN NO EVENT SHALL THE
-// AUTHORS OR COPYRIGHT HOLDERS BE LIABLE FOR ANY CLAIM, DAMAGES OR OTHER
-// LIABILITY, WHETHER IN AN ACTION OF CONTRACT, TORT OR OTHERWISE, ARISING FROM,
-// OUT OF OR IN CONNECTION WITH THE SOFTWARE OR THE USE OR OTHER DEALINGS IN
-// THE SOFTWARE.
-//
-
-#pragma once
-
-#include "../Graphics/StaticModel.h"
-
-namespace Urho3D
-{
-
-/// Renders several object instances while culling and receiving light as one unit. Can be used as a CPU-side optimization, but note that also regular StaticModels will use instanced rendering if possible.
-class URHO3D_API StaticModelGroup : public StaticModel
-{
-    URHO3D_OBJECT(StaticModelGroup, StaticModel);
-
-public:
-    /// Construct.
-    explicit StaticModelGroup(Context* context);
-    /// Destruct.
-    ~StaticModelGroup() override;
-    /// Register object factory. StaticModel must be registered first.
-    static void RegisterObject(Context* context);
-
-    /// Apply attribute changes that can not be applied immediately. Called after scene load or a network update.
-    void ApplyAttributes() override;
-    /// Process octree raycast. May be called from a worker thread.
-    void ProcessRayQuery(const RayOctreeQuery& query, PODVector<RayQueryResult>& results) override;
-    /// Calculate distance and prepare batches for rendering. May be called from worker thread(s), possibly re-entrantly.
-    void UpdateBatches(const FrameInfo& frame) override;
-    /// Return number of occlusion geometry triangles.
-    unsigned GetNumOccluderTriangles() override;
-    /// Draw to occlusion buffer. Return true if did not run out of triangles.
-    bool DrawOcclusion(OcclusionBuffer* buffer) override;
-
-    /// Add an instance scene node. It does not need any drawable components of its own.
-    void AddInstanceNode(Node* node);
-    /// Remove an instance scene node.
-    void RemoveInstanceNode(Node* node);
-    /// Remove all instance scene nodes.
-    void RemoveAllInstanceNodes();
-
-    /// Return number of instance nodes.
-    unsigned GetNumInstanceNodes() const { return instanceNodes_.Size(); }
-
-    /// Return instance node by index.
-    Node* GetInstanceNode(unsigned index) const;
-
-    /// Set node IDs attribute.
-    void SetNodeIDsAttr(const VariantVector& value);
-
-    /// Return node IDs attribute.
-    const VariantVector& GetNodeIDsAttr() const;
-
-protected:
-    /// Handle scene node enabled status changing.
-    void OnNodeSetEnabled(Node* node) override;
-    /// Recalculate the world-space bounding box.
-    void OnWorldBoundingBoxUpdate() override;
-
-private:
-    /// Ensure proper size of world transforms when nodes are added/removed. Also mark node IDs dirty.
-    void UpdateNumTransforms();
-    /// Update node IDs attribute from the actual nodes.
-    void UpdateNodeIDs() const;
-
-    /// Instance nodes.
-    Vector<WeakPtr<Node> > instanceNodes_;
-    /// World transforms of valid (existing and visible) instances.
-    PODVector<Matrix3x4> worldTransforms_;
-    /// IDs of instance nodes for serialization.
-    mutable VariantVector nodeIDsAttr_;
-    /// Number of valid instance node transforms.
-    unsigned numWorldTransforms_{};
-    /// Whether node IDs have been set and nodes should be searched for during ApplyAttributes.
-    mutable bool nodesDirty_{};
-    /// Whether nodes have been manipulated by the API and node ID attribute should be refreshed.
-    mutable bool nodeIDsDirty_{};
-};
-
-}
-=======
 //
 // Copyright (c) 2008-2019 the Urho3D project.
 //
@@ -197,5 +96,4 @@
     mutable bool nodeIDsDirty_{};
 };
 
-}
->>>>>>> a476f0c4
+}