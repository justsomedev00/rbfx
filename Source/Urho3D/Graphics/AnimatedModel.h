<<<<<<< HEAD
//
// Copyright (c) 2008-2019 the Urho3D project.
//
// Permission is hereby granted, free of charge, to any person obtaining a copy
// of this software and associated documentation files (the "Software"), to deal
// in the Software without restriction, including without limitation the rights
// to use, copy, modify, merge, publish, distribute, sublicense, and/or sell
// copies of the Software, and to permit persons to whom the Software is
// furnished to do so, subject to the following conditions:
//
// The above copyright notice and this permission notice shall be included in
// all copies or substantial portions of the Software.
//
// THE SOFTWARE IS PROVIDED "AS IS", WITHOUT WARRANTY OF ANY KIND, EXPRESS OR
// IMPLIED, INCLUDING BUT NOT LIMITED TO THE WARRANTIES OF MERCHANTABILITY,
// FITNESS FOR A PARTICULAR PURPOSE AND NONINFRINGEMENT. IN NO EVENT SHALL THE
// AUTHORS OR COPYRIGHT HOLDERS BE LIABLE FOR ANY CLAIM, DAMAGES OR OTHER
// LIABILITY, WHETHER IN AN ACTION OF CONTRACT, TORT OR OTHERWISE, ARISING FROM,
// OUT OF OR IN CONNECTION WITH THE SOFTWARE OR THE USE OR OTHER DEALINGS IN
// THE SOFTWARE.
//

#pragma once

#include "../Graphics/Model.h"
#include "../Graphics/Skeleton.h"
#include "../Graphics/StaticModel.h"

namespace Urho3D
{

class Animation;
class AnimationState;

/// Animated model component.
class URHO3D_API AnimatedModel : public StaticModel
{
    URHO3D_OBJECT(AnimatedModel, StaticModel);

    friend class AnimationState;

public:
    /// Construct.
    explicit AnimatedModel(Context* context);
    /// Destruct.
    ~AnimatedModel() override;
    /// Register object factory. Drawable must be registered first.
    static void RegisterObject(Context* context);

    /// Load from binary data. Return true if successful.
    bool Load(Deserializer& source) override;
    /// Load from XML data. Return true if successful.
    bool LoadXML(const XMLElement& source) override;
    /// Load from JSON data. Return true if successful.
    bool LoadJSON(const JSONValue& source) override;
    /// Apply attribute changes that can not be applied immediately. Called after scene load or a network update.
    void ApplyAttributes() override;
    /// Process octree raycast. May be called from a worker thread.
    void ProcessRayQuery(const RayOctreeQuery& query, ea::vector<RayQueryResult>& results) override;
    /// Update before octree reinsertion. Is called from a worker thread.
    void Update(const FrameInfo& frame) override;
    /// Calculate distance and prepare batches for rendering. May be called from worker thread(s), possibly re-entrantly.
    void UpdateBatches(const FrameInfo& frame) override;
    /// Prepare geometry for rendering. Called from a worker thread if possible (no GPU update.)
    void UpdateGeometry(const FrameInfo& frame) override;
    /// Return whether a geometry update is necessary, and if it can happen in a worker thread.
    UpdateGeometryType GetUpdateGeometryType() override;
    /// Visualize the component as debug geometry.
    void DrawDebugGeometry(DebugRenderer* debug, bool depthTest) override;

    /// Set model.
    void SetModel(Model* model, bool createBones = true);
    /// Add an animation.
    AnimationState* AddAnimationState(Animation* animation);
    /// Remove an animation by animation pointer.
    void RemoveAnimationState(Animation* animation);
    /// Remove an animation by animation name.
    void RemoveAnimationState(const ea::string& animationName);
    /// Remove an animation by animation name hash.
    void RemoveAnimationState(StringHash animationNameHash);
    /// Remove an animation by AnimationState pointer.
    void RemoveAnimationState(AnimationState* state);
    /// Remove an animation by index.
    void RemoveAnimationState(unsigned index);
    /// Remove all animations.
    void RemoveAllAnimationStates();
    /// Set animation LOD bias.
    void SetAnimationLodBias(float bias);
    /// Set whether to update animation and the bounding box when not visible. Recommended to enable for physically controlled models like ragdolls.
    void SetUpdateInvisible(bool enable);
    /// Set vertex morph weight by index.
    void SetMorphWeight(unsigned index, float weight);
    /// Set vertex morph weight by name.
    void SetMorphWeight(const ea::string& name, float weight);
    /// Set vertex morph weight by name hash.
    void SetMorphWeight(StringHash nameHash, float weight);
    /// Reset all vertex morphs to zero.
    void ResetMorphWeights();
    /// Apply all animation states to nodes.
    void ApplyAnimation();

    /// Return skeleton.
    Skeleton& GetSkeleton() { return skeleton_; }

    /// Return all animation states.
    const ea::vector<SharedPtr<AnimationState> >& GetAnimationStates() const { return animationStates_; }

    /// Return number of animation states.
    unsigned GetNumAnimationStates() const { return animationStates_.size(); }

    /// Return animation state by animation pointer.
    AnimationState* GetAnimationState(Animation* animation) const;
    /// Return animation state by animation name.
    AnimationState* GetAnimationState(const ea::string& animationName) const;
    /// Return animation state by animation name hash.
    AnimationState* GetAnimationState(StringHash animationNameHash) const;
    /// Return animation state by index.
    AnimationState* GetAnimationState(unsigned index) const;

    /// Return animation LOD bias.
    float GetAnimationLodBias() const { return animationLodBias_; }

    /// Return whether to update animation when not visible.
    bool GetUpdateInvisible() const { return updateInvisible_; }

    /// Return all vertex morphs.
    const ea::vector<ModelMorph>& GetMorphs() const { return morphs_; }

    /// Return all morph vertex buffers.
    const ea::vector<SharedPtr<VertexBuffer> >& GetMorphVertexBuffers() const { return morphVertexBuffers_; }

    /// Return number of vertex morphs.
    unsigned GetNumMorphs() const { return morphs_.size(); }

    /// Return vertex morph weight by index.
    float GetMorphWeight(unsigned index) const;
    /// Return vertex morph weight by name.
    float GetMorphWeight(const ea::string& name) const;
    /// Return vertex morph weight by name hash.
    float GetMorphWeight(StringHash nameHash) const;

    /// Return whether is the master (first) animated model.
    bool IsMaster() const { return isMaster_; }

    /// Set model attribute.
    void SetModelAttr(const ResourceRef& value);
    /// Set bones' animation enabled attribute.
    void SetBonesEnabledAttr(const VariantVector& value);
    /// Set animation states attribute.
    void SetAnimationStatesAttr(const VariantVector& value);
    /// Set morphs attribute.
    void SetMorphsAttr(const ea::vector<unsigned char>& value);
    /// Return model attribute.
    ResourceRef GetModelAttr() const;
    /// Return bones' animation enabled attribute.
    VariantVector GetBonesEnabledAttr() const;
    /// Return animation states attribute.
    VariantVector GetAnimationStatesAttr() const;
    /// Return morphs attribute.
    const ea::vector<unsigned char>& GetMorphsAttr() const;

    /// Return per-geometry bone mappings.
    const ea::vector<ea::vector<unsigned> >& GetGeometryBoneMappings() const { return geometryBoneMappings_; }

    /// Return per-geometry skin matrices. If empty, uses global skinning
    const ea::vector<ea::vector<Matrix3x4> >& GetGeometrySkinMatrices() const { return geometrySkinMatrices_; }

    /// Recalculate the bone bounding box. Normally called internally, but can also be manually called if up-to-date information before rendering is necessary.
    void UpdateBoneBoundingBox();

protected:
    /// Handle node being assigned.
    void OnNodeSet(Node* node) override;
    /// Handle node transform being dirtied.
    void OnMarkedDirty(Node* node) override;
    /// Recalculate the world-space bounding box.
    void OnWorldBoundingBoxUpdate() override;

private:
    /// Assign skeleton and animation bone node references as a postprocess. Called by ApplyAttributes.
    void AssignBoneNodes();
    /// Finalize master model bone bounding boxes by merging from matching non-master bones.. Performed whenever any of the AnimatedModels in the same node changes its model.
    void FinalizeBoneBoundingBoxes();
    /// Remove (old) skeleton root bone.
    void RemoveRootBone();
    /// Mark animation and skinning to require an update.
    void MarkAnimationDirty();
    /// Mark animation and skinning to require a forced update (blending order changed.)
    void MarkAnimationOrderDirty();
    /// Mark morphs to require an update.
    void MarkMorphsDirty();
    /// Set skeleton.
    void SetSkeleton(const Skeleton& skeleton, bool createBones);
    /// Set mapping of subgeometry bone indices.
    void SetGeometryBoneMappings();
    /// Clone geometries for vertex morphing.
    void CloneGeometries();
    /// Copy morph vertices.
    void CopyMorphVertices(void* destVertexData, void* srcVertexData, unsigned vertexCount, VertexBuffer* destBuffer, VertexBuffer* srcBuffer);
    /// Recalculate animations. Called from Update().
    void UpdateAnimation(const FrameInfo& frame);
    /// Recalculate skinning.
    void UpdateSkinning();
    /// Reapply all vertex morphs.
    void UpdateMorphs();
    /// Apply a vertex morph.
    void ApplyMorph
        (VertexBuffer* buffer, void* destVertexData, unsigned morphRangeStart, const VertexBufferMorph& morph, float weight);
    /// Handle model reload finished.
    void HandleModelReloadFinished(StringHash eventType, VariantMap& eventData);

    /// Skeleton.
    Skeleton skeleton_;
    /// Morph vertex buffers.
    ea::vector<SharedPtr<VertexBuffer> > morphVertexBuffers_;
    /// Vertex morphs.
    ea::vector<ModelMorph> morphs_;
    /// Animation states.
    ea::vector<SharedPtr<AnimationState> > animationStates_;
    /// Skinning matrices.
    ea::vector<Matrix3x4> skinMatrices_;
    /// Mapping of subgeometry bone indices, used if more bones than skinning shader can manage.
    ea::vector<ea::vector<unsigned> > geometryBoneMappings_;
    /// Subgeometry skinning matrices, used if more bones than skinning shader can manage.
    ea::vector<ea::vector<Matrix3x4> > geometrySkinMatrices_;
    /// Subgeometry skinning matrix pointers, if more bones than skinning shader can manage.
    ea::vector<ea::vector<Matrix3x4*> > geometrySkinMatrixPtrs_;
    /// Bounding box calculated from bones.
    BoundingBox boneBoundingBox_;
    /// Attribute buffer.
    mutable VectorBuffer attrBuffer_;
    /// The frame number animation LOD distance was last calculated on.
    unsigned animationLodFrameNumber_;
    /// Morph vertex element mask.
    VertexMaskFlags morphElementMask_;
    /// Animation LOD bias.
    float animationLodBias_;
    /// Animation LOD timer.
    float animationLodTimer_;
    /// Animation LOD distance, the minimum of all LOD view distances last frame.
    float animationLodDistance_;
    /// Update animation when invisible flag.
    bool updateInvisible_;
    /// Animation dirty flag.
    bool animationDirty_;
    /// Animation order dirty flag.
    bool animationOrderDirty_;
    /// Vertex morphs dirty flag.
    bool morphsDirty_;
    /// Skinning dirty flag.
    bool skinningDirty_;
    /// Bone bounding box dirty flag.
    bool boneBoundingBoxDirty_;
    /// Master model flag.
    bool isMaster_;
    /// Loading flag. During loading bone nodes are not created, as they will be serialized as child nodes.
    bool loading_;
    /// Bone nodes assignment pending flag.
    bool assignBonesPending_;
    /// Force animation update after becoming visible flag.
    bool forceAnimationUpdate_;
};

}
=======
//
// Copyright (c) 2008-2020 the Urho3D project.
//
// Permission is hereby granted, free of charge, to any person obtaining a copy
// of this software and associated documentation files (the "Software"), to deal
// in the Software without restriction, including without limitation the rights
// to use, copy, modify, merge, publish, distribute, sublicense, and/or sell
// copies of the Software, and to permit persons to whom the Software is
// furnished to do so, subject to the following conditions:
//
// The above copyright notice and this permission notice shall be included in
// all copies or substantial portions of the Software.
//
// THE SOFTWARE IS PROVIDED "AS IS", WITHOUT WARRANTY OF ANY KIND, EXPRESS OR
// IMPLIED, INCLUDING BUT NOT LIMITED TO THE WARRANTIES OF MERCHANTABILITY,
// FITNESS FOR A PARTICULAR PURPOSE AND NONINFRINGEMENT. IN NO EVENT SHALL THE
// AUTHORS OR COPYRIGHT HOLDERS BE LIABLE FOR ANY CLAIM, DAMAGES OR OTHER
// LIABILITY, WHETHER IN AN ACTION OF CONTRACT, TORT OR OTHERWISE, ARISING FROM,
// OUT OF OR IN CONNECTION WITH THE SOFTWARE OR THE USE OR OTHER DEALINGS IN
// THE SOFTWARE.
//

#pragma once

#include "../Graphics/Model.h"
#include "../Graphics/Skeleton.h"
#include "../Graphics/StaticModel.h"

namespace Urho3D
{

class Animation;
class AnimationState;

/// Animated model component.
class URHO3D_API AnimatedModel : public StaticModel
{
    URHO3D_OBJECT(AnimatedModel, StaticModel);

    friend class AnimationState;

public:
    /// Construct.
    explicit AnimatedModel(Context* context);
    /// Destruct.
    ~AnimatedModel() override;
    /// Register object factory. Drawable must be registered first.
    static void RegisterObject(Context* context);

    /// Load from binary data. Return true if successful.
    bool Load(Deserializer& source) override;
    /// Load from XML data. Return true if successful.
    bool LoadXML(const XMLElement& source) override;
    /// Load from JSON data. Return true if successful.
    bool LoadJSON(const JSONValue& source) override;
    /// Apply attribute changes that can not be applied immediately. Called after scene load or a network update.
    void ApplyAttributes() override;
    /// Process octree raycast. May be called from a worker thread.
    void ProcessRayQuery(const RayOctreeQuery& query, PODVector<RayQueryResult>& results) override;
    /// Update before octree reinsertion. Is called from a worker thread.
    void Update(const FrameInfo& frame) override;
    /// Calculate distance and prepare batches for rendering. May be called from worker thread(s), possibly re-entrantly.
    void UpdateBatches(const FrameInfo& frame) override;
    /// Prepare geometry for rendering. Called from a worker thread if possible (no GPU update.)
    void UpdateGeometry(const FrameInfo& frame) override;
    /// Return whether a geometry update is necessary, and if it can happen in a worker thread.
    UpdateGeometryType GetUpdateGeometryType() override;
    /// Visualize the component as debug geometry.
    void DrawDebugGeometry(DebugRenderer* debug, bool depthTest) override;

    /// Set model.
    void SetModel(Model* model, bool createBones = true);
    /// Add an animation.
    AnimationState* AddAnimationState(Animation* animation);
    /// Remove an animation by animation pointer.
    void RemoveAnimationState(Animation* animation);
    /// Remove an animation by animation name.
    void RemoveAnimationState(const String& animationName);
    /// Remove an animation by animation name hash.
    void RemoveAnimationState(StringHash animationNameHash);
    /// Remove an animation by AnimationState pointer.
    void RemoveAnimationState(AnimationState* state);
    /// Remove an animation by index.
    void RemoveAnimationState(unsigned index);
    /// Remove all animations.
    void RemoveAllAnimationStates();
    /// Set animation LOD bias.
    void SetAnimationLodBias(float bias);
    /// Set whether to update animation and the bounding box when not visible. Recommended to enable for physically controlled models like ragdolls.
    void SetUpdateInvisible(bool enable);
    /// Set vertex morph weight by index.
    void SetMorphWeight(unsigned index, float weight);
    /// Set vertex morph weight by name.
    void SetMorphWeight(const String& name, float weight);
    /// Set vertex morph weight by name hash.
    void SetMorphWeight(StringHash nameHash, float weight);
    /// Reset all vertex morphs to zero.
    void ResetMorphWeights();
    /// Apply all animation states to nodes.
    void ApplyAnimation();

    /// Return skeleton.
    Skeleton& GetSkeleton() { return skeleton_; }

    /// Return all animation states.
    const Vector<SharedPtr<AnimationState> >& GetAnimationStates() const { return animationStates_; }

    /// Return number of animation states.
    unsigned GetNumAnimationStates() const { return animationStates_.Size(); }

    /// Return animation state by animation pointer.
    AnimationState* GetAnimationState(Animation* animation) const;
    /// Return animation state by animation name.
    AnimationState* GetAnimationState(const String& animationName) const;
    /// Return animation state by animation name hash.
    AnimationState* GetAnimationState(StringHash animationNameHash) const;
    /// Return animation state by index.
    AnimationState* GetAnimationState(unsigned index) const;

    /// Return animation LOD bias.
    float GetAnimationLodBias() const { return animationLodBias_; }

    /// Return whether to update animation when not visible.
    bool GetUpdateInvisible() const { return updateInvisible_; }

    /// Return all vertex morphs.
    const Vector<ModelMorph>& GetMorphs() const { return morphs_; }

    /// Return all morph vertex buffers.
    const Vector<SharedPtr<VertexBuffer> >& GetMorphVertexBuffers() const { return morphVertexBuffers_; }

    /// Return number of vertex morphs.
    unsigned GetNumMorphs() const { return morphs_.Size(); }

    /// Return vertex morph weight by index.
    float GetMorphWeight(unsigned index) const;
    /// Return vertex morph weight by name.
    float GetMorphWeight(const String& name) const;
    /// Return vertex morph weight by name hash.
    float GetMorphWeight(StringHash nameHash) const;

    /// Return whether is the master (first) animated model.
    bool IsMaster() const { return isMaster_; }

    /// Set model attribute.
    void SetModelAttr(const ResourceRef& value);
    /// Set bones' animation enabled attribute.
    void SetBonesEnabledAttr(const VariantVector& value);
    /// Set animation states attribute.
    void SetAnimationStatesAttr(const VariantVector& value);
    /// Set morphs attribute.
    void SetMorphsAttr(const PODVector<unsigned char>& value);
    /// Return model attribute.
    ResourceRef GetModelAttr() const;
    /// Return bones' animation enabled attribute.
    VariantVector GetBonesEnabledAttr() const;
    /// Return animation states attribute.
    VariantVector GetAnimationStatesAttr() const;
    /// Return morphs attribute.
    const PODVector<unsigned char>& GetMorphsAttr() const;

    /// Return per-geometry bone mappings.
    const Vector<PODVector<unsigned> >& GetGeometryBoneMappings() const { return geometryBoneMappings_; }

    /// Return per-geometry skin matrices. If empty, uses global skinning
    const Vector<PODVector<Matrix3x4> >& GetGeometrySkinMatrices() const { return geometrySkinMatrices_; }

    /// Recalculate the bone bounding box. Normally called internally, but can also be manually called if up-to-date information before rendering is necessary.
    void UpdateBoneBoundingBox();

protected:
    /// Handle node being assigned.
    void OnNodeSet(Node* node) override;
    /// Handle node transform being dirtied.
    void OnMarkedDirty(Node* node) override;
    /// Recalculate the world-space bounding box.
    void OnWorldBoundingBoxUpdate() override;

private:
    /// Assign skeleton and animation bone node references as a postprocess. Called by ApplyAttributes.
    void AssignBoneNodes();
    /// Finalize master model bone bounding boxes by merging from matching non-master bones.. Performed whenever any of the AnimatedModels in the same node changes its model.
    void FinalizeBoneBoundingBoxes();
    /// Remove (old) skeleton root bone.
    void RemoveRootBone();
    /// Mark animation and skinning to require an update.
    void MarkAnimationDirty();
    /// Mark animation and skinning to require a forced update (blending order changed.)
    void MarkAnimationOrderDirty();
    /// Mark morphs to require an update.
    void MarkMorphsDirty();
    /// Set skeleton.
    void SetSkeleton(const Skeleton& skeleton, bool createBones);
    /// Set mapping of subgeometry bone indices.
    void SetGeometryBoneMappings();
    /// Clone geometries for vertex morphing.
    void CloneGeometries();
    /// Copy morph vertices.
    void CopyMorphVertices(void* destVertexData, void* srcVertexData, unsigned vertexCount, VertexBuffer* destBuffer, VertexBuffer* srcBuffer);
    /// Recalculate animations. Called from Update().
    void UpdateAnimation(const FrameInfo& frame);
    /// Recalculate skinning.
    void UpdateSkinning();
    /// Reapply all vertex morphs.
    void UpdateMorphs();
    /// Apply a vertex morph.
    void ApplyMorph
        (VertexBuffer* buffer, void* destVertexData, unsigned morphRangeStart, const VertexBufferMorph& morph, float weight);
    /// Handle model reload finished.
    void HandleModelReloadFinished(StringHash eventType, VariantMap& eventData);

    /// Skeleton.
    Skeleton skeleton_;
    /// Morph vertex buffers.
    Vector<SharedPtr<VertexBuffer> > morphVertexBuffers_;
    /// Vertex morphs.
    Vector<ModelMorph> morphs_;
    /// Animation states.
    Vector<SharedPtr<AnimationState> > animationStates_;
    /// Skinning matrices.
    PODVector<Matrix3x4> skinMatrices_;
    /// Mapping of subgeometry bone indices, used if more bones than skinning shader can manage.
    Vector<PODVector<unsigned> > geometryBoneMappings_;
    /// Subgeometry skinning matrices, used if more bones than skinning shader can manage.
    Vector<PODVector<Matrix3x4> > geometrySkinMatrices_;
    /// Subgeometry skinning matrix pointers, if more bones than skinning shader can manage.
    Vector<PODVector<Matrix3x4*> > geometrySkinMatrixPtrs_;
    /// Bounding box calculated from bones.
    BoundingBox boneBoundingBox_;
    /// Attribute buffer.
    mutable VectorBuffer attrBuffer_;
    /// The frame number animation LOD distance was last calculated on.
    unsigned animationLodFrameNumber_;
    /// Morph vertex element mask.
    VertexMaskFlags morphElementMask_;
    /// Animation LOD bias.
    float animationLodBias_;
    /// Animation LOD timer.
    float animationLodTimer_;
    /// Animation LOD distance, the minimum of all LOD view distances last frame.
    float animationLodDistance_;
    /// Update animation when invisible flag.
    bool updateInvisible_;
    /// Animation dirty flag.
    bool animationDirty_;
    /// Animation order dirty flag.
    bool animationOrderDirty_;
    /// Vertex morphs dirty flag.
    bool morphsDirty_;
    /// Skinning dirty flag.
    bool skinningDirty_;
    /// Bone bounding box dirty flag.
    bool boneBoundingBoxDirty_;
    /// Master model flag.
    bool isMaster_;
    /// Loading flag. During loading bone nodes are not created, as they will be serialized as child nodes.
    bool loading_;
    /// Bone nodes assignment pending flag.
    bool assignBonesPending_;
    /// Force animation update after becoming visible flag.
    bool forceAnimationUpdate_;
};

}
>>>>>>> fe4a641a
<|MERGE_RESOLUTION|>--- conflicted
+++ resolved
@@ -1,6 +1,5 @@
-<<<<<<< HEAD
-//
-// Copyright (c) 2008-2019 the Urho3D project.
+//
+// Copyright (c) 2008-2020 the Urho3D project.
 //
 // Permission is hereby granted, free of charge, to any person obtaining a copy
 // of this software and associated documentation files (the "Software"), to deal
@@ -262,270 +261,4 @@
     bool forceAnimationUpdate_;
 };
 
-}
-=======
-//
-// Copyright (c) 2008-2020 the Urho3D project.
-//
-// Permission is hereby granted, free of charge, to any person obtaining a copy
-// of this software and associated documentation files (the "Software"), to deal
-// in the Software without restriction, including without limitation the rights
-// to use, copy, modify, merge, publish, distribute, sublicense, and/or sell
-// copies of the Software, and to permit persons to whom the Software is
-// furnished to do so, subject to the following conditions:
-//
-// The above copyright notice and this permission notice shall be included in
-// all copies or substantial portions of the Software.
-//
-// THE SOFTWARE IS PROVIDED "AS IS", WITHOUT WARRANTY OF ANY KIND, EXPRESS OR
-// IMPLIED, INCLUDING BUT NOT LIMITED TO THE WARRANTIES OF MERCHANTABILITY,
-// FITNESS FOR A PARTICULAR PURPOSE AND NONINFRINGEMENT. IN NO EVENT SHALL THE
-// AUTHORS OR COPYRIGHT HOLDERS BE LIABLE FOR ANY CLAIM, DAMAGES OR OTHER
-// LIABILITY, WHETHER IN AN ACTION OF CONTRACT, TORT OR OTHERWISE, ARISING FROM,
-// OUT OF OR IN CONNECTION WITH THE SOFTWARE OR THE USE OR OTHER DEALINGS IN
-// THE SOFTWARE.
-//
-
-#pragma once
-
-#include "../Graphics/Model.h"
-#include "../Graphics/Skeleton.h"
-#include "../Graphics/StaticModel.h"
-
-namespace Urho3D
-{
-
-class Animation;
-class AnimationState;
-
-/// Animated model component.
-class URHO3D_API AnimatedModel : public StaticModel
-{
-    URHO3D_OBJECT(AnimatedModel, StaticModel);
-
-    friend class AnimationState;
-
-public:
-    /// Construct.
-    explicit AnimatedModel(Context* context);
-    /// Destruct.
-    ~AnimatedModel() override;
-    /// Register object factory. Drawable must be registered first.
-    static void RegisterObject(Context* context);
-
-    /// Load from binary data. Return true if successful.
-    bool Load(Deserializer& source) override;
-    /// Load from XML data. Return true if successful.
-    bool LoadXML(const XMLElement& source) override;
-    /// Load from JSON data. Return true if successful.
-    bool LoadJSON(const JSONValue& source) override;
-    /// Apply attribute changes that can not be applied immediately. Called after scene load or a network update.
-    void ApplyAttributes() override;
-    /// Process octree raycast. May be called from a worker thread.
-    void ProcessRayQuery(const RayOctreeQuery& query, PODVector<RayQueryResult>& results) override;
-    /// Update before octree reinsertion. Is called from a worker thread.
-    void Update(const FrameInfo& frame) override;
-    /// Calculate distance and prepare batches for rendering. May be called from worker thread(s), possibly re-entrantly.
-    void UpdateBatches(const FrameInfo& frame) override;
-    /// Prepare geometry for rendering. Called from a worker thread if possible (no GPU update.)
-    void UpdateGeometry(const FrameInfo& frame) override;
-    /// Return whether a geometry update is necessary, and if it can happen in a worker thread.
-    UpdateGeometryType GetUpdateGeometryType() override;
-    /// Visualize the component as debug geometry.
-    void DrawDebugGeometry(DebugRenderer* debug, bool depthTest) override;
-
-    /// Set model.
-    void SetModel(Model* model, bool createBones = true);
-    /// Add an animation.
-    AnimationState* AddAnimationState(Animation* animation);
-    /// Remove an animation by animation pointer.
-    void RemoveAnimationState(Animation* animation);
-    /// Remove an animation by animation name.
-    void RemoveAnimationState(const String& animationName);
-    /// Remove an animation by animation name hash.
-    void RemoveAnimationState(StringHash animationNameHash);
-    /// Remove an animation by AnimationState pointer.
-    void RemoveAnimationState(AnimationState* state);
-    /// Remove an animation by index.
-    void RemoveAnimationState(unsigned index);
-    /// Remove all animations.
-    void RemoveAllAnimationStates();
-    /// Set animation LOD bias.
-    void SetAnimationLodBias(float bias);
-    /// Set whether to update animation and the bounding box when not visible. Recommended to enable for physically controlled models like ragdolls.
-    void SetUpdateInvisible(bool enable);
-    /// Set vertex morph weight by index.
-    void SetMorphWeight(unsigned index, float weight);
-    /// Set vertex morph weight by name.
-    void SetMorphWeight(const String& name, float weight);
-    /// Set vertex morph weight by name hash.
-    void SetMorphWeight(StringHash nameHash, float weight);
-    /// Reset all vertex morphs to zero.
-    void ResetMorphWeights();
-    /// Apply all animation states to nodes.
-    void ApplyAnimation();
-
-    /// Return skeleton.
-    Skeleton& GetSkeleton() { return skeleton_; }
-
-    /// Return all animation states.
-    const Vector<SharedPtr<AnimationState> >& GetAnimationStates() const { return animationStates_; }
-
-    /// Return number of animation states.
-    unsigned GetNumAnimationStates() const { return animationStates_.Size(); }
-
-    /// Return animation state by animation pointer.
-    AnimationState* GetAnimationState(Animation* animation) const;
-    /// Return animation state by animation name.
-    AnimationState* GetAnimationState(const String& animationName) const;
-    /// Return animation state by animation name hash.
-    AnimationState* GetAnimationState(StringHash animationNameHash) const;
-    /// Return animation state by index.
-    AnimationState* GetAnimationState(unsigned index) const;
-
-    /// Return animation LOD bias.
-    float GetAnimationLodBias() const { return animationLodBias_; }
-
-    /// Return whether to update animation when not visible.
-    bool GetUpdateInvisible() const { return updateInvisible_; }
-
-    /// Return all vertex morphs.
-    const Vector<ModelMorph>& GetMorphs() const { return morphs_; }
-
-    /// Return all morph vertex buffers.
-    const Vector<SharedPtr<VertexBuffer> >& GetMorphVertexBuffers() const { return morphVertexBuffers_; }
-
-    /// Return number of vertex morphs.
-    unsigned GetNumMorphs() const { return morphs_.Size(); }
-
-    /// Return vertex morph weight by index.
-    float GetMorphWeight(unsigned index) const;
-    /// Return vertex morph weight by name.
-    float GetMorphWeight(const String& name) const;
-    /// Return vertex morph weight by name hash.
-    float GetMorphWeight(StringHash nameHash) const;
-
-    /// Return whether is the master (first) animated model.
-    bool IsMaster() const { return isMaster_; }
-
-    /// Set model attribute.
-    void SetModelAttr(const ResourceRef& value);
-    /// Set bones' animation enabled attribute.
-    void SetBonesEnabledAttr(const VariantVector& value);
-    /// Set animation states attribute.
-    void SetAnimationStatesAttr(const VariantVector& value);
-    /// Set morphs attribute.
-    void SetMorphsAttr(const PODVector<unsigned char>& value);
-    /// Return model attribute.
-    ResourceRef GetModelAttr() const;
-    /// Return bones' animation enabled attribute.
-    VariantVector GetBonesEnabledAttr() const;
-    /// Return animation states attribute.
-    VariantVector GetAnimationStatesAttr() const;
-    /// Return morphs attribute.
-    const PODVector<unsigned char>& GetMorphsAttr() const;
-
-    /// Return per-geometry bone mappings.
-    const Vector<PODVector<unsigned> >& GetGeometryBoneMappings() const { return geometryBoneMappings_; }
-
-    /// Return per-geometry skin matrices. If empty, uses global skinning
-    const Vector<PODVector<Matrix3x4> >& GetGeometrySkinMatrices() const { return geometrySkinMatrices_; }
-
-    /// Recalculate the bone bounding box. Normally called internally, but can also be manually called if up-to-date information before rendering is necessary.
-    void UpdateBoneBoundingBox();
-
-protected:
-    /// Handle node being assigned.
-    void OnNodeSet(Node* node) override;
-    /// Handle node transform being dirtied.
-    void OnMarkedDirty(Node* node) override;
-    /// Recalculate the world-space bounding box.
-    void OnWorldBoundingBoxUpdate() override;
-
-private:
-    /// Assign skeleton and animation bone node references as a postprocess. Called by ApplyAttributes.
-    void AssignBoneNodes();
-    /// Finalize master model bone bounding boxes by merging from matching non-master bones.. Performed whenever any of the AnimatedModels in the same node changes its model.
-    void FinalizeBoneBoundingBoxes();
-    /// Remove (old) skeleton root bone.
-    void RemoveRootBone();
-    /// Mark animation and skinning to require an update.
-    void MarkAnimationDirty();
-    /// Mark animation and skinning to require a forced update (blending order changed.)
-    void MarkAnimationOrderDirty();
-    /// Mark morphs to require an update.
-    void MarkMorphsDirty();
-    /// Set skeleton.
-    void SetSkeleton(const Skeleton& skeleton, bool createBones);
-    /// Set mapping of subgeometry bone indices.
-    void SetGeometryBoneMappings();
-    /// Clone geometries for vertex morphing.
-    void CloneGeometries();
-    /// Copy morph vertices.
-    void CopyMorphVertices(void* destVertexData, void* srcVertexData, unsigned vertexCount, VertexBuffer* destBuffer, VertexBuffer* srcBuffer);
-    /// Recalculate animations. Called from Update().
-    void UpdateAnimation(const FrameInfo& frame);
-    /// Recalculate skinning.
-    void UpdateSkinning();
-    /// Reapply all vertex morphs.
-    void UpdateMorphs();
-    /// Apply a vertex morph.
-    void ApplyMorph
-        (VertexBuffer* buffer, void* destVertexData, unsigned morphRangeStart, const VertexBufferMorph& morph, float weight);
-    /// Handle model reload finished.
-    void HandleModelReloadFinished(StringHash eventType, VariantMap& eventData);
-
-    /// Skeleton.
-    Skeleton skeleton_;
-    /// Morph vertex buffers.
-    Vector<SharedPtr<VertexBuffer> > morphVertexBuffers_;
-    /// Vertex morphs.
-    Vector<ModelMorph> morphs_;
-    /// Animation states.
-    Vector<SharedPtr<AnimationState> > animationStates_;
-    /// Skinning matrices.
-    PODVector<Matrix3x4> skinMatrices_;
-    /// Mapping of subgeometry bone indices, used if more bones than skinning shader can manage.
-    Vector<PODVector<unsigned> > geometryBoneMappings_;
-    /// Subgeometry skinning matrices, used if more bones than skinning shader can manage.
-    Vector<PODVector<Matrix3x4> > geometrySkinMatrices_;
-    /// Subgeometry skinning matrix pointers, if more bones than skinning shader can manage.
-    Vector<PODVector<Matrix3x4*> > geometrySkinMatrixPtrs_;
-    /// Bounding box calculated from bones.
-    BoundingBox boneBoundingBox_;
-    /// Attribute buffer.
-    mutable VectorBuffer attrBuffer_;
-    /// The frame number animation LOD distance was last calculated on.
-    unsigned animationLodFrameNumber_;
-    /// Morph vertex element mask.
-    VertexMaskFlags morphElementMask_;
-    /// Animation LOD bias.
-    float animationLodBias_;
-    /// Animation LOD timer.
-    float animationLodTimer_;
-    /// Animation LOD distance, the minimum of all LOD view distances last frame.
-    float animationLodDistance_;
-    /// Update animation when invisible flag.
-    bool updateInvisible_;
-    /// Animation dirty flag.
-    bool animationDirty_;
-    /// Animation order dirty flag.
-    bool animationOrderDirty_;
-    /// Vertex morphs dirty flag.
-    bool morphsDirty_;
-    /// Skinning dirty flag.
-    bool skinningDirty_;
-    /// Bone bounding box dirty flag.
-    bool boneBoundingBoxDirty_;
-    /// Master model flag.
-    bool isMaster_;
-    /// Loading flag. During loading bone nodes are not created, as they will be serialized as child nodes.
-    bool loading_;
-    /// Bone nodes assignment pending flag.
-    bool assignBonesPending_;
-    /// Force animation update after becoming visible flag.
-    bool forceAnimationUpdate_;
-};
-
-}
->>>>>>> fe4a641a
+}