//
// Copyright (c) 2008-2020 the Urho3D project.
//
// Permission is hereby granted, free of charge, to any person obtaining a copy
// of this software and associated documentation files (the "Software"), to deal
// in the Software without restriction, including without limitation the rights
// to use, copy, modify, merge, publish, distribute, sublicense, and/or sell
// copies of the Software, and to permit persons to whom the Software is
// furnished to do so, subject to the following conditions:
//
// The above copyright notice and this permission notice shall be included in
// all copies or substantial portions of the Software.
//
// THE SOFTWARE IS PROVIDED "AS IS", WITHOUT WARRANTY OF ANY KIND, EXPRESS OR
// IMPLIED, INCLUDING BUT NOT LIMITED TO THE WARRANTIES OF MERCHANTABILITY,
// FITNESS FOR A PARTICULAR PURPOSE AND NONINFRINGEMENT. IN NO EVENT SHALL THE
// AUTHORS OR COPYRIGHT HOLDERS BE LIABLE FOR ANY CLAIM, DAMAGES OR OTHER
// LIABILITY, WHETHER IN AN ACTION OF CONTRACT, TORT OR OTHERWISE, ARISING FROM,
// OUT OF OR IN CONNECTION WITH THE SOFTWARE OR THE USE OR OTHER DEALINGS IN
// THE SOFTWARE.
//

/// \file

#pragma once

#include "../Graphics/Drawable.h"

namespace Urho3D
{

enum TrailType
{
    TT_FACE_CAMERA = 0,
    TT_BONE
};

class IndexBuffer;
class VertexBuffer;

/// Trail is consisting of series of tails. Two connected points make a tail.
struct URHO3D_API TrailPoint
{
    /// Construct a zero-initialized TrailPoint.
    TrailPoint() = default;
    /// Construct a TrailPoint with the given position and forward vector.
    TrailPoint(const Vector3& position, const Vector3& forward);
    /// Position.
    Vector3 position_;
    /// Forward vector.
    Vector3 forward_;
    /// Parent position. Trail bone type uses this.
    Vector3 parentPos_;
    /// Elapsed length inside the trail.
    float elapsedLength_{};
    /// Next point to make a tail.
    TrailPoint* next_{};
    /// Tail time to live.
    float lifetime_{};
    /// Distance for sorting.
    float sortDistance_{};
};

/// Drawable component that creates a tail.
class URHO3D_API RibbonTrail : public Drawable
{
    URHO3D_OBJECT(RibbonTrail, Drawable);

public:
    /// Construct.
    explicit RibbonTrail(Context* context);
    /// Destruct.
    ~RibbonTrail() override;
    /// Register object factory.
    static void RegisterObject(Context* context);
    /// Process octree raycast. May be called from a worker thread.
    void ProcessRayQuery(const RayOctreeQuery& query, ea::vector<RayQueryResult>& results) override;
    /// Handle enabled/disabled state change.
    void OnSetEnabled() override;
    /// Update before octree reinsertion. Is called from a main thread.
    void Update(const FrameInfo &frame) override;
    /// Calculate distance and prepare batches for rendering. May be called from worker thread(s), possibly re-entrantly.
    void UpdateBatches(const FrameInfo& frame) override;
    /// Prepare geometry for rendering. Called from a worker thread if possible (no GPU update).
    void UpdateGeometry(const FrameInfo& frame) override;
    /// Return whether a geometry update is necessary, and if it can happen in a worker thread.
    UpdateGeometryType GetUpdateGeometryType() override;

    /// Set material.
    void SetMaterial(Material* material);
    /// Set material attribute.
    void SetMaterialAttr(const ResourceRef& value);
    /// Set distance between points.
    void SetVertexDistance(float length);
    /// Set width of the tail. Only works for face camera trail type.
    void SetWidth(float width);
    /// Set vertex blended color for start of trail.
    void SetStartColor(const Color& color);
    /// Set vertex blended scale for end of trail.
    void SetEndColor(const Color& color);
    /// Set vertex blended color for start of trail.
    void SetStartScale(float startScale);
    /// Set vertex blended scale for end of trail.
    void SetEndScale(float endScale);
    /// Set how the trail behave.
    void SetTrailType(TrailType type);
    /// Set base velocity applied to the trail.
    void SetBaseVelocity(const Vector3& baseVelocity);
    /// Set whether tails are sorted by distance. Default false.
    void SetSorted(bool enable);
    /// Set tail time to live.
    void SetLifetime(float time);
    /// Set whether trail should be emitting.
    void SetEmitting(bool emitting);
    /// Set whether to update when trail emitter are not visible.
    void SetUpdateInvisible(bool enable);
    /// Set number of column for every tails. Can be useful for fixing distortion at high angle.
    void SetTailColumn(unsigned tailColumn);
    /// Set animation LOD bias.
    void SetAnimationLodBias(float bias);
    /// Mark for bounding box and vertex buffer update. Call after modifying the trails.
    void Commit();

    /// Return material.
    Material* GetMaterial() const;

    /// Return material attribute.
    ResourceRef GetMaterialAttr() const;

    /// Get distance between points.
    float GetVertexDistance() const { return vertexDistance_;  }

    /// Get width of the trail.
    float GetWidth() const { return width_; }

    /// Get vertex blended color for start of trail.
    const Color& GetStartColor() const { return startColor_; }

    /// Get vertex blended color for end of trail.
    const Color& GetEndColor() const { return endColor_;  }

    /// Get vertex blended scale for start of trail.
    float GetStartScale() const { return startScale_; }

    /// Get vertex blended scale for end of trail.
    float GetEndScale() const { return endScale_; }

    /// Return whether tails are sorted.
    bool IsSorted() const { return sorted_; }

    /// Return tail time to live.
    float GetLifetime() const {return lifetime_;}

    /// Return animation LOD bias.
    float GetAnimationLodBias() const { return animationLodBias_; }

    /// Return how the trail behave.
    TrailType GetTrailType() const { return trailType_; }

    /// Return base trail velocity.
    const Vector3& GetBaseVelocity() const { return baseVelocity_; }

    /// Return number of column for tails.
    unsigned GetTailColumn() const { return tailColumn_; }

    /// Return whether is currently emitting.
    bool IsEmitting() const { return emitting_ ; }

    /// Return whether to update when trail emitter are not visible.
    bool GetUpdateInvisible() const { return updateInvisible_; }

protected:
    /// Handle node being assigned.
    void OnSceneSet(Scene* scene) override;
    /// Recalculate the world-space bounding box.
    void OnWorldBoundingBoxUpdate() override;
    /// Mark vertex buffer to need an update.
    void MarkPositionsDirty();
    /// Tails.
    ea::vector<TrailPoint> points_;
    /// Tails sorted flag.
    bool sorted_;
    /// Animation LOD bias.
    float animationLodBias_;
    /// Animation LOD timer.
    float animationLodTimer_;
    /// Trail type.
    TrailType trailType_;
    /// Base velocity applied to the trail.
    Vector3 baseVelocity_;

private:
    /// Handle scene post-update event.
    void HandleScenePostUpdate(StringHash eventType, VariantMap& eventData);

    /// Resize RibbonTrail vertex and index buffers.
    void UpdateBufferSize();
    /// Rewrite RibbonTrail vertex buffer.
    void UpdateVertexBuffer(const FrameInfo& frame);
    /// Update/Rebuild tail mesh only if position changed (called by UpdateBatches()).
    void UpdateTail(float timeStep);
    /// Geometry.
    SharedPtr<Geometry> geometry_;
    /// Vertex buffer.
    SharedPtr<VertexBuffer> vertexBuffer_;
    /// Index buffer.
    SharedPtr<IndexBuffer> indexBuffer_;
    /// Transform matrices for position and orientation.
    Matrix3x4 transforms_;
    /// Buffers need resize flag.
    bool bufferSizeDirty_;
    /// Vertex buffer needs rewrite flag.
    bool bufferDirty_;
    /// Previous position of tail.
    Vector3 previousPosition_;
    /// Distance between points. Basically is tail length.
    float vertexDistance_;
    /// Width of trail.
    float width_;
    /// Number of points.
    unsigned numPoints_;
    /// Color for start of trails.
    Color startColor_;
    /// Color for end of trails.
    Color endColor_;
    /// Scale for start of trails.
    float startScale_;
    /// End for start of trails.
    float endScale_;
    /// Last scene timestep.
    float lastTimeStep_;
    /// Lifetime.
    float lifetime_;
    /// Number of columns for every tails.
    unsigned tailColumn_;
    /// Rendering framenumber on which was last updated.
    unsigned lastUpdateFrameNumber_;
    /// Need update flag.
    bool needUpdate_;
    /// Previous offset to camera for determining whether sorting is necessary.
    Vector3 previousOffset_;
    /// Trail pointers for sorting.
<<<<<<< HEAD
    ea::vector<TrailPoint*> sortedPoints_;
    /// Force update flag (ignore animation LOD momentarily.)
=======
    Vector<TrailPoint*> sortedPoints_;
    /// Force update flag (ignore animation LOD momentarily).
>>>>>>> 12e2e592
    bool forceUpdate_;
    /// Currently emitting flag.
    bool emitting_;
    /// Update when invisible flag.
    bool updateInvisible_;

    /// End of trail point for smoother tail disappearance.
    TrailPoint endTail_;
    /// The time the tail become end of trail.
    float startEndTailTime_;
};

}<|MERGE_RESOLUTION|>--- conflicted
+++ resolved
@@ -240,13 +240,8 @@
     /// Previous offset to camera for determining whether sorting is necessary.
     Vector3 previousOffset_;
     /// Trail pointers for sorting.
-<<<<<<< HEAD
     ea::vector<TrailPoint*> sortedPoints_;
-    /// Force update flag (ignore animation LOD momentarily.)
-=======
-    Vector<TrailPoint*> sortedPoints_;
     /// Force update flag (ignore animation LOD momentarily).
->>>>>>> 12e2e592
     bool forceUpdate_;
     /// Currently emitting flag.
     bool emitting_;
