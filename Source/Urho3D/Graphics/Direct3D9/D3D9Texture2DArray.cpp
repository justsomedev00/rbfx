<<<<<<< HEAD
//
// Copyright (c) 2008-2018 the Urho3D project.
//
// Permission is hereby granted, free of charge, to any person obtaining a copy
// of this software and associated documentation files (the "Software"), to deal
// in the Software without restriction, including without limitation the rights
// to use, copy, modify, merge, publish, distribute, sublicense, and/or sell
// copies of the Software, and to permit persons to whom the Software is
// furnished to do so, subject to the following conditions:
//
// The above copyright notice and this permission notice shall be included in
// all copies or substantial portions of the Software.
//
// THE SOFTWARE IS PROVIDED "AS IS", WITHOUT WARRANTY OF ANY KIND, EXPRESS OR
// IMPLIED, INCLUDING BUT NOT LIMITED TO THE WARRANTIES OF MERCHANTABILITY,
// FITNESS FOR A PARTICULAR PURPOSE AND NONINFRINGEMENT. IN NO EVENT SHALL THE
// AUTHORS OR COPYRIGHT HOLDERS BE LIABLE FOR ANY CLAIM, DAMAGES OR OTHER
// LIABILITY, WHETHER IN AN ACTION OF CONTRACT, TORT OR OTHERWISE, ARISING FROM,
// OUT OF OR IN CONNECTION WITH THE SOFTWARE OR THE USE OR OTHER DEALINGS IN
// THE SOFTWARE.
//

#include "../../Precompiled.h"

#include "../../Core/Context.h"
#include "../../Core/Profiler.h"
#include "../../Graphics/Graphics.h"
#include "../../Graphics/GraphicsEvents.h"
#include "../../Graphics/GraphicsImpl.h"
#include "../../Graphics/Renderer.h"
#include "../../Graphics/Texture2DArray.h"
#include "../../IO/FileSystem.h"
#include "../../IO/Log.h"
#include "../../Resource/ResourceCache.h"
#include "../../Resource/XMLFile.h"

#include "../../DebugNew.h"

#ifdef _MSC_VER
#pragma warning(disable:4355)
#endif

namespace Urho3D
{

void Texture2DArray::OnDeviceLost()
{
    if (usage_ > TEXTURE_STATIC)
        Release();
}

void Texture2DArray::OnDeviceReset()
{
    if (usage_ > TEXTURE_STATIC || !object_.ptr_ || dataPending_)
    {
        // If has a resource file, reload through the resource cache. Otherwise just recreate.
        ResourceCache* cache = GetSubsystem<ResourceCache>();
        if (cache->Exists(GetName()))
            dataLost_ = !cache->ReloadResource(this);

        if (!object_.ptr_)
        {
            Create();
            dataLost_ = true;
        }
    }

    dataPending_ = false;
}

void Texture2DArray::Release()
{
    if (graphics_)
    {
        for (unsigned i = 0; i < MAX_TEXTURE_UNITS; ++i)
        {
            if (graphics_->GetTexture(i) == this)
                graphics_->SetTexture(i, nullptr);
        }
    }

    if (renderSurface_)
        renderSurface_->Release();

    URHO3D_SAFE_RELEASE(object_.ptr_);
}

bool Texture2DArray::SetData(unsigned layer, unsigned level, int x, int y, int width, int height, const void* data)
{
    URHO3D_LOGERROR("Texture2DArray not supported on Direct3D9, can not set data");
    return false;
}

bool Texture2DArray::SetData(unsigned layer, Deserializer& source)
{
    SharedPtr<Image> image(context_->CreateObject<Image>());
    if (!image->Load(source))
        return false;

    return SetData(layer, image);
}

bool Texture2DArray::SetData(unsigned layer, Image* image, bool useAlpha)
{
    if (!image)
    {
        URHO3D_LOGERROR("Null image, can not set data");
        return false;
    }
    if (!layers_)
    {
        URHO3D_LOGERROR("Number of layers in the array must be set first");
        return false;
    }
    if (layer >= layers_)
    {
        URHO3D_LOGERROR("Illegal layer for setting data");
        return false;
    }

    // Use a shared ptr for managing the temporary mip images created during this function
    SharedPtr<Image> mipImage;
    unsigned memoryUse = 0;
    MaterialQuality quality = QUALITY_HIGH;
    Renderer* renderer = GetSubsystem<Renderer>();
    if (renderer)
        quality = renderer->GetTextureQuality();

    if (!image->IsCompressed())
    {
        unsigned char* levelData = image->GetData();
        int levelWidth = image->GetWidth();
        int levelHeight = image->GetHeight();
        unsigned components = image->GetComponents();
        unsigned format = 0;

        // Discard unnecessary mip levels
        for (unsigned i = 0; i < mipsToSkip_[quality]; ++i)
        {
            mipImage = image->GetNextLevel(); image = mipImage;
            levelData = image->GetData();
            levelWidth = image->GetWidth();
            levelHeight = image->GetHeight();
        }

        switch (components)
        {
        case 1:
            format = Graphics::GetAlphaFormat();
            break;

        case 4:
            format = Graphics::GetRGBAFormat();
            break;

        default: break;
        }

        // Create the texture array when layer 0 is being loaded, check that rest of the layers are same size & format
        if (!layer)
        {
            // If image was previously compressed, reset number of requested levels to avoid error if level count is too high for new size
            if (IsCompressed() && requestedLevels_ > 1)
                requestedLevels_ = 0;
            // Create the texture array (the number of layers must have been already set)
            SetSize(0, levelWidth, levelHeight, format);
        }
        else
        {
            if (!object_.ptr_)
            {
                // Do not spam this error on D3D9
                //URHO3D_LOGERROR("Texture array layer 0 must be loaded first");
                return false;
            }
            if (levelWidth != width_ || levelHeight != height_ || format != format_)
            {
                URHO3D_LOGERROR("Texture array layer does not match size or format of layer 0");
                return false;
            }
        }

        for (unsigned i = 0; i < levels_; ++i)
        {
            SetData(layer, i, 0, 0, levelWidth, levelHeight, levelData);
            memoryUse += levelWidth * levelHeight * components;

            if (i < levels_ - 1)
            {
                mipImage = image->GetNextLevel(); image = mipImage;
                levelData = image->GetData();
                levelWidth = image->GetWidth();
                levelHeight = image->GetHeight();
            }
        }
    }
    else
    {
        int width = image->GetWidth();
        int height = image->GetHeight();
        unsigned levels = image->GetNumCompressedLevels();
        unsigned format = graphics_->GetFormat(image->GetCompressedFormat());
        bool needDecompress = false;

        if (!format)
        {
            format = Graphics::GetRGBAFormat();
            needDecompress = true;
        }

        unsigned mipsToSkip = mipsToSkip_[quality];
        if (mipsToSkip >= levels)
            mipsToSkip = levels - 1;
        while (mipsToSkip && (width / (1 << mipsToSkip) < 4 || height / (1 << mipsToSkip) < 4))
            --mipsToSkip;
        width /= (1 << mipsToSkip);
        height /= (1 << mipsToSkip);

        // Create the texture array when layer 0 is being loaded, assume rest of the layers are same size & format
        if (!layer)
        {
            SetNumLevels(Max((levels - mipsToSkip), 1U));
            SetSize(0, width, height, format);
        }
        else
        {
            if (!object_.ptr_)
            {
                //URHO3D_LOGERROR("Texture array layer 0 must be loaded first");
                return false;
            }
            if (width != width_ || height != height_ || format != format_)
            {
                URHO3D_LOGERROR("Texture array layer does not match size or format of layer 0");
                return false;
            }
        }

        for (unsigned i = 0; i < levels_ && i < levels - mipsToSkip; ++i)
        {
            CompressedLevel level = image->GetCompressedLevel(i + mipsToSkip);
            if (!needDecompress)
            {
                SetData(layer, i, 0, 0, level.width_, level.height_, level.data_);
                memoryUse += level.rows_ * level.rowSize_;
            }
            else
            {
                unsigned char* rgbaData = new unsigned char[level.width_ * level.height_ * 4];
                level.Decompress(rgbaData);
                SetData(layer, i, 0, 0, level.width_, level.height_, rgbaData);
                memoryUse += level.width_ * level.height_ * 4;
                delete[] rgbaData;
            }
        }
    }

    layerMemoryUse_[layer] = memoryUse;
    unsigned totalMemoryUse = sizeof(Texture2DArray) + layerMemoryUse_.Capacity() * sizeof(unsigned);
    for (unsigned i = 0; i < layers_; ++i)
        totalMemoryUse += layerMemoryUse_[i];
    SetMemoryUse(totalMemoryUse);

    return true;
}

bool Texture2DArray::GetData(unsigned layer, unsigned level, void* dest) const
{
    URHO3D_LOGERROR("Texture2DArray not supported on Direct3D9, can not get data");
    return false;
}

bool Texture2DArray::Create()
{
    Release();

    if (!graphics_ || !width_ || !height_ || !layers_)
        return false;

    URHO3D_LOGERROR("Texture2DArray not supported on Direct3D9, can not create");
    return false;
}

}
=======
//
// Copyright (c) 2008-2019 the Urho3D project.
//
// Permission is hereby granted, free of charge, to any person obtaining a copy
// of this software and associated documentation files (the "Software"), to deal
// in the Software without restriction, including without limitation the rights
// to use, copy, modify, merge, publish, distribute, sublicense, and/or sell
// copies of the Software, and to permit persons to whom the Software is
// furnished to do so, subject to the following conditions:
//
// The above copyright notice and this permission notice shall be included in
// all copies or substantial portions of the Software.
//
// THE SOFTWARE IS PROVIDED "AS IS", WITHOUT WARRANTY OF ANY KIND, EXPRESS OR
// IMPLIED, INCLUDING BUT NOT LIMITED TO THE WARRANTIES OF MERCHANTABILITY,
// FITNESS FOR A PARTICULAR PURPOSE AND NONINFRINGEMENT. IN NO EVENT SHALL THE
// AUTHORS OR COPYRIGHT HOLDERS BE LIABLE FOR ANY CLAIM, DAMAGES OR OTHER
// LIABILITY, WHETHER IN AN ACTION OF CONTRACT, TORT OR OTHERWISE, ARISING FROM,
// OUT OF OR IN CONNECTION WITH THE SOFTWARE OR THE USE OR OTHER DEALINGS IN
// THE SOFTWARE.
//

#include "../../Precompiled.h"

#include "../../Core/Context.h"
#include "../../Core/Profiler.h"
#include "../../Graphics/Graphics.h"
#include "../../Graphics/GraphicsEvents.h"
#include "../../Graphics/GraphicsImpl.h"
#include "../../Graphics/Renderer.h"
#include "../../Graphics/Texture2DArray.h"
#include "../../IO/FileSystem.h"
#include "../../IO/Log.h"
#include "../../Resource/ResourceCache.h"
#include "../../Resource/XMLFile.h"

#include "../../DebugNew.h"

#ifdef _MSC_VER
#pragma warning(disable:4355)
#endif

namespace Urho3D
{

void Texture2DArray::OnDeviceLost()
{
    if (usage_ > TEXTURE_STATIC)
        Release();
}

void Texture2DArray::OnDeviceReset()
{
    if (usage_ > TEXTURE_STATIC || !object_.ptr_ || dataPending_)
    {
        // If has a resource file, reload through the resource cache. Otherwise just recreate.
        ResourceCache* cache = GetSubsystem<ResourceCache>();
        if (cache->Exists(GetName()))
            dataLost_ = !cache->ReloadResource(this);

        if (!object_.ptr_)
        {
            Create();
            dataLost_ = true;
        }
    }

    dataPending_ = false;
}

void Texture2DArray::Release()
{
    if (graphics_)
    {
        for (unsigned i = 0; i < MAX_TEXTURE_UNITS; ++i)
        {
            if (graphics_->GetTexture(i) == this)
                graphics_->SetTexture(i, nullptr);
        }
    }

    if (renderSurface_)
        renderSurface_->Release();

    URHO3D_SAFE_RELEASE(object_.ptr_);
}

bool Texture2DArray::SetData(unsigned layer, unsigned level, int x, int y, int width, int height, const void* data)
{
    URHO3D_LOGERROR("Texture2DArray not supported on Direct3D9, can not set data");
    return false;
}

bool Texture2DArray::SetData(unsigned layer, Deserializer& source)
{
    SharedPtr<Image> image(new Image(context_));
    if (!image->Load(source))
        return false;

    return SetData(layer, image);
}

bool Texture2DArray::SetData(unsigned layer, Image* image, bool useAlpha)
{
    if (!image)
    {
        URHO3D_LOGERROR("Null image, can not set data");
        return false;
    }
    if (!layers_)
    {
        URHO3D_LOGERROR("Number of layers in the array must be set first");
        return false;
    }
    if (layer >= layers_)
    {
        URHO3D_LOGERROR("Illegal layer for setting data");
        return false;
    }

    // Use a shared ptr for managing the temporary mip images created during this function
    SharedPtr<Image> mipImage;
    unsigned memoryUse = 0;
    MaterialQuality quality = QUALITY_HIGH;
    Renderer* renderer = GetSubsystem<Renderer>();
    if (renderer)
        quality = renderer->GetTextureQuality();

    if (!image->IsCompressed())
    {
        unsigned char* levelData = image->GetData();
        int levelWidth = image->GetWidth();
        int levelHeight = image->GetHeight();
        unsigned components = image->GetComponents();
        unsigned format = 0;

        // Discard unnecessary mip levels
        for (unsigned i = 0; i < mipsToSkip_[quality]; ++i)
        {
            mipImage = image->GetNextLevel(); image = mipImage;
            levelData = image->GetData();
            levelWidth = image->GetWidth();
            levelHeight = image->GetHeight();
        }

        switch (components)
        {
        case 1:
            format = Graphics::GetAlphaFormat();
            break;

        case 4:
            format = Graphics::GetRGBAFormat();
            break;

        default: break;
        }

        // Create the texture array when layer 0 is being loaded, check that rest of the layers are same size & format
        if (!layer)
        {
            // If image was previously compressed, reset number of requested levels to avoid error if level count is too high for new size
            if (IsCompressed() && requestedLevels_ > 1)
                requestedLevels_ = 0;
            // Create the texture array (the number of layers must have been already set)
            SetSize(0, levelWidth, levelHeight, format);
        }
        else
        {
            if (!object_.ptr_)
            {
                // Do not spam this error on D3D9
                //URHO3D_LOGERROR("Texture array layer 0 must be loaded first");
                return false;
            }
            if (levelWidth != width_ || levelHeight != height_ || format != format_)
            {
                URHO3D_LOGERROR("Texture array layer does not match size or format of layer 0");
                return false;
            }
        }

        for (unsigned i = 0; i < levels_; ++i)
        {
            SetData(layer, i, 0, 0, levelWidth, levelHeight, levelData);
            memoryUse += levelWidth * levelHeight * components;

            if (i < levels_ - 1)
            {
                mipImage = image->GetNextLevel(); image = mipImage;
                levelData = image->GetData();
                levelWidth = image->GetWidth();
                levelHeight = image->GetHeight();
            }
        }
    }
    else
    {
        int width = image->GetWidth();
        int height = image->GetHeight();
        unsigned levels = image->GetNumCompressedLevels();
        unsigned format = graphics_->GetFormat(image->GetCompressedFormat());
        bool needDecompress = false;

        if (!format)
        {
            format = Graphics::GetRGBAFormat();
            needDecompress = true;
        }

        unsigned mipsToSkip = mipsToSkip_[quality];
        if (mipsToSkip >= levels)
            mipsToSkip = levels - 1;
        while (mipsToSkip && (width / (1 << mipsToSkip) < 4 || height / (1 << mipsToSkip) < 4))
            --mipsToSkip;
        width /= (1 << mipsToSkip);
        height /= (1 << mipsToSkip);

        // Create the texture array when layer 0 is being loaded, assume rest of the layers are same size & format
        if (!layer)
        {
            SetNumLevels(Max((levels - mipsToSkip), 1U));
            SetSize(0, width, height, format);
        }
        else
        {
            if (!object_.ptr_)
            {
                //URHO3D_LOGERROR("Texture array layer 0 must be loaded first");
                return false;
            }
            if (width != width_ || height != height_ || format != format_)
            {
                URHO3D_LOGERROR("Texture array layer does not match size or format of layer 0");
                return false;
            }
        }

        for (unsigned i = 0; i < levels_ && i < levels - mipsToSkip; ++i)
        {
            CompressedLevel level = image->GetCompressedLevel(i + mipsToSkip);
            if (!needDecompress)
            {
                SetData(layer, i, 0, 0, level.width_, level.height_, level.data_);
                memoryUse += level.rows_ * level.rowSize_;
            }
            else
            {
                unsigned char* rgbaData = new unsigned char[level.width_ * level.height_ * 4];
                level.Decompress(rgbaData);
                SetData(layer, i, 0, 0, level.width_, level.height_, rgbaData);
                memoryUse += level.width_ * level.height_ * 4;
                delete[] rgbaData;
            }
        }
    }

    layerMemoryUse_[layer] = memoryUse;
    unsigned totalMemoryUse = sizeof(Texture2DArray) + layerMemoryUse_.Capacity() * sizeof(unsigned);
    for (unsigned i = 0; i < layers_; ++i)
        totalMemoryUse += layerMemoryUse_[i];
    SetMemoryUse(totalMemoryUse);

    return true;
}

bool Texture2DArray::GetData(unsigned layer, unsigned level, void* dest) const
{
    URHO3D_LOGERROR("Texture2DArray not supported on Direct3D9, can not get data");
    return false;
}

bool Texture2DArray::Create()
{
    Release();

    if (!graphics_ || !width_ || !height_ || !layers_)
        return false;

    URHO3D_LOGERROR("Texture2DArray not supported on Direct3D9, can not create");
    return false;
}

}
>>>>>>> a476f0c4
<|MERGE_RESOLUTION|>--- conflicted
+++ resolved
@@ -1,6 +1,5 @@
-<<<<<<< HEAD
-//
-// Copyright (c) 2008-2018 the Urho3D project.
+//
+// Copyright (c) 2008-2019 the Urho3D project.
 //
 // Permission is hereby granted, free of charge, to any person obtaining a copy
 // of this software and associated documentation files (the "Software"), to deal
@@ -282,290 +281,4 @@
     return false;
 }
 
-}
-=======
-//
-// Copyright (c) 2008-2019 the Urho3D project.
-//
-// Permission is hereby granted, free of charge, to any person obtaining a copy
-// of this software and associated documentation files (the "Software"), to deal
-// in the Software without restriction, including without limitation the rights
-// to use, copy, modify, merge, publish, distribute, sublicense, and/or sell
-// copies of the Software, and to permit persons to whom the Software is
-// furnished to do so, subject to the following conditions:
-//
-// The above copyright notice and this permission notice shall be included in
-// all copies or substantial portions of the Software.
-//
-// THE SOFTWARE IS PROVIDED "AS IS", WITHOUT WARRANTY OF ANY KIND, EXPRESS OR
-// IMPLIED, INCLUDING BUT NOT LIMITED TO THE WARRANTIES OF MERCHANTABILITY,
-// FITNESS FOR A PARTICULAR PURPOSE AND NONINFRINGEMENT. IN NO EVENT SHALL THE
-// AUTHORS OR COPYRIGHT HOLDERS BE LIABLE FOR ANY CLAIM, DAMAGES OR OTHER
-// LIABILITY, WHETHER IN AN ACTION OF CONTRACT, TORT OR OTHERWISE, ARISING FROM,
-// OUT OF OR IN CONNECTION WITH THE SOFTWARE OR THE USE OR OTHER DEALINGS IN
-// THE SOFTWARE.
-//
-
-#include "../../Precompiled.h"
-
-#include "../../Core/Context.h"
-#include "../../Core/Profiler.h"
-#include "../../Graphics/Graphics.h"
-#include "../../Graphics/GraphicsEvents.h"
-#include "../../Graphics/GraphicsImpl.h"
-#include "../../Graphics/Renderer.h"
-#include "../../Graphics/Texture2DArray.h"
-#include "../../IO/FileSystem.h"
-#include "../../IO/Log.h"
-#include "../../Resource/ResourceCache.h"
-#include "../../Resource/XMLFile.h"
-
-#include "../../DebugNew.h"
-
-#ifdef _MSC_VER
-#pragma warning(disable:4355)
-#endif
-
-namespace Urho3D
-{
-
-void Texture2DArray::OnDeviceLost()
-{
-    if (usage_ > TEXTURE_STATIC)
-        Release();
-}
-
-void Texture2DArray::OnDeviceReset()
-{
-    if (usage_ > TEXTURE_STATIC || !object_.ptr_ || dataPending_)
-    {
-        // If has a resource file, reload through the resource cache. Otherwise just recreate.
-        ResourceCache* cache = GetSubsystem<ResourceCache>();
-        if (cache->Exists(GetName()))
-            dataLost_ = !cache->ReloadResource(this);
-
-        if (!object_.ptr_)
-        {
-            Create();
-            dataLost_ = true;
-        }
-    }
-
-    dataPending_ = false;
-}
-
-void Texture2DArray::Release()
-{
-    if (graphics_)
-    {
-        for (unsigned i = 0; i < MAX_TEXTURE_UNITS; ++i)
-        {
-            if (graphics_->GetTexture(i) == this)
-                graphics_->SetTexture(i, nullptr);
-        }
-    }
-
-    if (renderSurface_)
-        renderSurface_->Release();
-
-    URHO3D_SAFE_RELEASE(object_.ptr_);
-}
-
-bool Texture2DArray::SetData(unsigned layer, unsigned level, int x, int y, int width, int height, const void* data)
-{
-    URHO3D_LOGERROR("Texture2DArray not supported on Direct3D9, can not set data");
-    return false;
-}
-
-bool Texture2DArray::SetData(unsigned layer, Deserializer& source)
-{
-    SharedPtr<Image> image(new Image(context_));
-    if (!image->Load(source))
-        return false;
-
-    return SetData(layer, image);
-}
-
-bool Texture2DArray::SetData(unsigned layer, Image* image, bool useAlpha)
-{
-    if (!image)
-    {
-        URHO3D_LOGERROR("Null image, can not set data");
-        return false;
-    }
-    if (!layers_)
-    {
-        URHO3D_LOGERROR("Number of layers in the array must be set first");
-        return false;
-    }
-    if (layer >= layers_)
-    {
-        URHO3D_LOGERROR("Illegal layer for setting data");
-        return false;
-    }
-
-    // Use a shared ptr for managing the temporary mip images created during this function
-    SharedPtr<Image> mipImage;
-    unsigned memoryUse = 0;
-    MaterialQuality quality = QUALITY_HIGH;
-    Renderer* renderer = GetSubsystem<Renderer>();
-    if (renderer)
-        quality = renderer->GetTextureQuality();
-
-    if (!image->IsCompressed())
-    {
-        unsigned char* levelData = image->GetData();
-        int levelWidth = image->GetWidth();
-        int levelHeight = image->GetHeight();
-        unsigned components = image->GetComponents();
-        unsigned format = 0;
-
-        // Discard unnecessary mip levels
-        for (unsigned i = 0; i < mipsToSkip_[quality]; ++i)
-        {
-            mipImage = image->GetNextLevel(); image = mipImage;
-            levelData = image->GetData();
-            levelWidth = image->GetWidth();
-            levelHeight = image->GetHeight();
-        }
-
-        switch (components)
-        {
-        case 1:
-            format = Graphics::GetAlphaFormat();
-            break;
-
-        case 4:
-            format = Graphics::GetRGBAFormat();
-            break;
-
-        default: break;
-        }
-
-        // Create the texture array when layer 0 is being loaded, check that rest of the layers are same size & format
-        if (!layer)
-        {
-            // If image was previously compressed, reset number of requested levels to avoid error if level count is too high for new size
-            if (IsCompressed() && requestedLevels_ > 1)
-                requestedLevels_ = 0;
-            // Create the texture array (the number of layers must have been already set)
-            SetSize(0, levelWidth, levelHeight, format);
-        }
-        else
-        {
-            if (!object_.ptr_)
-            {
-                // Do not spam this error on D3D9
-                //URHO3D_LOGERROR("Texture array layer 0 must be loaded first");
-                return false;
-            }
-            if (levelWidth != width_ || levelHeight != height_ || format != format_)
-            {
-                URHO3D_LOGERROR("Texture array layer does not match size or format of layer 0");
-                return false;
-            }
-        }
-
-        for (unsigned i = 0; i < levels_; ++i)
-        {
-            SetData(layer, i, 0, 0, levelWidth, levelHeight, levelData);
-            memoryUse += levelWidth * levelHeight * components;
-
-            if (i < levels_ - 1)
-            {
-                mipImage = image->GetNextLevel(); image = mipImage;
-                levelData = image->GetData();
-                levelWidth = image->GetWidth();
-                levelHeight = image->GetHeight();
-            }
-        }
-    }
-    else
-    {
-        int width = image->GetWidth();
-        int height = image->GetHeight();
-        unsigned levels = image->GetNumCompressedLevels();
-        unsigned format = graphics_->GetFormat(image->GetCompressedFormat());
-        bool needDecompress = false;
-
-        if (!format)
-        {
-            format = Graphics::GetRGBAFormat();
-            needDecompress = true;
-        }
-
-        unsigned mipsToSkip = mipsToSkip_[quality];
-        if (mipsToSkip >= levels)
-            mipsToSkip = levels - 1;
-        while (mipsToSkip && (width / (1 << mipsToSkip) < 4 || height / (1 << mipsToSkip) < 4))
-            --mipsToSkip;
-        width /= (1 << mipsToSkip);
-        height /= (1 << mipsToSkip);
-
-        // Create the texture array when layer 0 is being loaded, assume rest of the layers are same size & format
-        if (!layer)
-        {
-            SetNumLevels(Max((levels - mipsToSkip), 1U));
-            SetSize(0, width, height, format);
-        }
-        else
-        {
-            if (!object_.ptr_)
-            {
-                //URHO3D_LOGERROR("Texture array layer 0 must be loaded first");
-                return false;
-            }
-            if (width != width_ || height != height_ || format != format_)
-            {
-                URHO3D_LOGERROR("Texture array layer does not match size or format of layer 0");
-                return false;
-            }
-        }
-
-        for (unsigned i = 0; i < levels_ && i < levels - mipsToSkip; ++i)
-        {
-            CompressedLevel level = image->GetCompressedLevel(i + mipsToSkip);
-            if (!needDecompress)
-            {
-                SetData(layer, i, 0, 0, level.width_, level.height_, level.data_);
-                memoryUse += level.rows_ * level.rowSize_;
-            }
-            else
-            {
-                unsigned char* rgbaData = new unsigned char[level.width_ * level.height_ * 4];
-                level.Decompress(rgbaData);
-                SetData(layer, i, 0, 0, level.width_, level.height_, rgbaData);
-                memoryUse += level.width_ * level.height_ * 4;
-                delete[] rgbaData;
-            }
-        }
-    }
-
-    layerMemoryUse_[layer] = memoryUse;
-    unsigned totalMemoryUse = sizeof(Texture2DArray) + layerMemoryUse_.Capacity() * sizeof(unsigned);
-    for (unsigned i = 0; i < layers_; ++i)
-        totalMemoryUse += layerMemoryUse_[i];
-    SetMemoryUse(totalMemoryUse);
-
-    return true;
-}
-
-bool Texture2DArray::GetData(unsigned layer, unsigned level, void* dest) const
-{
-    URHO3D_LOGERROR("Texture2DArray not supported on Direct3D9, can not get data");
-    return false;
-}
-
-bool Texture2DArray::Create()
-{
-    Release();
-
-    if (!graphics_ || !width_ || !height_ || !layers_)
-        return false;
-
-    URHO3D_LOGERROR("Texture2DArray not supported on Direct3D9, can not create");
-    return false;
-}
-
-}
->>>>>>> a476f0c4
+}