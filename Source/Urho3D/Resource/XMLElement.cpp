//
// Copyright (c) 2008-2017 the Urho3D project.
//
// Permission is hereby granted, free of charge, to any person obtaining a copy
// of this software and associated documentation files (the "Software"), to deal
// in the Software without restriction, including without limitation the rights
// to use, copy, modify, merge, publish, distribute, sublicense, and/or sell
// copies of the Software, and to permit persons to whom the Software is
// furnished to do so, subject to the following conditions:
//
// The above copyright notice and this permission notice shall be included in
// all copies or substantial portions of the Software.
//
// THE SOFTWARE IS PROVIDED "AS IS", WITHOUT WARRANTY OF ANY KIND, EXPRESS OR
// IMPLIED, INCLUDING BUT NOT LIMITED TO THE WARRANTIES OF MERCHANTABILITY,
// FITNESS FOR A PARTICULAR PURPOSE AND NONINFRINGEMENT. IN NO EVENT SHALL THE
// AUTHORS OR COPYRIGHT HOLDERS BE LIABLE FOR ANY CLAIM, DAMAGES OR OTHER
// LIABILITY, WHETHER IN AN ACTION OF CONTRACT, TORT OR OTHERWISE, ARISING FROM,
// OUT OF OR IN CONNECTION WITH THE SOFTWARE OR THE USE OR OTHER DEALINGS IN
// THE SOFTWARE.
//

#include "../Precompiled.h"

#include "../Core/Context.h"
#include "../IO/Log.h"
#include "../Resource/XMLFile.h"

#include <PugiXml/pugixml.hpp>

#include "../DebugNew.h"

namespace Urho3D
{

const XMLElement XMLElement::EMPTY;

XMLElement::XMLElement() :
    node_(nullptr),
    xpathResultSet_(nullptr),
    xpathNode_(nullptr),
    xpathResultIndex_(0)
{
}

XMLElement::XMLElement(XMLFile* file, pugi::xml_node_struct* node) :
    file_(file),
    node_(node),
    xpathResultSet_(nullptr),
    xpathNode_(nullptr),
    xpathResultIndex_(0)
{
}

XMLElement::XMLElement(XMLFile* file, const XPathResultSet* resultSet, const pugi::xpath_node* xpathNode,
    unsigned xpathResultIndex) :
    file_(file),
    node_(nullptr),
    xpathResultSet_(resultSet),
    xpathNode_(resultSet ? xpathNode : (xpathNode ? new pugi::xpath_node(*xpathNode) : nullptr)),
    xpathResultIndex_(xpathResultIndex)
{
}

XMLElement::XMLElement(const XMLElement& rhs) :
    file_(rhs.file_),
    node_(rhs.node_),
    xpathResultSet_(rhs.xpathResultSet_),
    xpathNode_(rhs.xpathResultSet_ ? rhs.xpathNode_ : (rhs.xpathNode_ ? new pugi::xpath_node(*rhs.xpathNode_) : nullptr)),
    xpathResultIndex_(rhs.xpathResultIndex_)
{
}

XMLElement::~XMLElement()
{
    // XMLElement class takes the ownership of a single xpath_node object, so destruct it now
    if (!xpathResultSet_ && xpathNode_)
    {
        delete xpathNode_;
        xpathNode_ = nullptr;
    }
}

XMLElement& XMLElement::operator =(const XMLElement& rhs)
{
    file_ = rhs.file_;
    node_ = rhs.node_;
    xpathResultSet_ = rhs.xpathResultSet_;
    xpathNode_ = rhs.xpathResultSet_ ? rhs.xpathNode_ : (rhs.xpathNode_ ? new pugi::xpath_node(*rhs.xpathNode_) : nullptr);
    xpathResultIndex_ = rhs.xpathResultIndex_;
    return *this;
}

XMLElement XMLElement::CreateChild(const String& name)
{
    return CreateChild(name.CString());
}

XMLElement XMLElement::CreateChild(const char* name)
{
    if (!file_ || (!node_ && !xpathNode_))
        return XMLElement();

    const pugi::xml_node& node = xpathNode_ ? xpathNode_->node() : pugi::xml_node(node_);
    pugi::xml_node child = const_cast<pugi::xml_node&>(node).append_child(name);
    return XMLElement(file_, child.internal_object());
}

XMLElement XMLElement::GetOrCreateChild(const String& name)
{
    XMLElement child = GetChild(name);
    if (child.NotNull())
        return child;
    else
        return CreateChild(name);
}

XMLElement XMLElement::GetOrCreateChild(const char* name)
{
    XMLElement child = GetChild(name);
    if (child.NotNull())
        return child;
    else
        return CreateChild(name);
}

bool XMLElement::AppendChild(XMLElement element, bool asCopy)
{
    if (!element.file_ || (!element.node_ && !element.xpathNode_) || !file_ || (!node_ && !xpathNode_))
        return false;

<<<<<<< HEAD
    const pugi::xml_node& node = xpathNode_ ? xpathNode_->node() : pugi::xml_node(node_);
    const pugi::xml_node& child = element.xpathNode_ ? element.xpathNode_->node() : pugi::xml_node(element.node_);

    if (asCopy)
        const_cast<pugi::xml_node&>(node).append_copy(child);
    else
        const_cast<pugi::xml_node&>(node).append_move(child);
=======
    pugi::xml_node node = xpathNode_ ? xpathNode_->node() : pugi::xml_node(node_);
    const pugi::xml_node& child = element.xpathNode_ ? element.xpathNode_->node() : pugi::xml_node(element.node_);

    if (asCopy)
        node.append_copy(child);
    else
        node.append_move(child);
>>>>>>> 54ed4c91
    return true;
}

bool XMLElement::Remove()
{
    return GetParent().RemoveChild(*this);
}

bool XMLElement::RemoveChild(const XMLElement& element)
{
    if (!element.file_ || (!element.node_ && !element.xpathNode_) || !file_ || (!node_ && !xpathNode_))
        return false;

    const pugi::xml_node& node = xpathNode_ ? xpathNode_->node() : pugi::xml_node(node_);
    const pugi::xml_node& child = element.xpathNode_ ? element.xpathNode_->node() : pugi::xml_node(element.node_);
    return const_cast<pugi::xml_node&>(node).remove_child(child);
}

bool XMLElement::RemoveChild(const String& name)
{
    return RemoveChild(name.CString());
}

bool XMLElement::RemoveChild(const char* name)
{
    if (!file_ || (!node_ && !xpathNode_))
        return false;

    const pugi::xml_node& node = xpathNode_ ? xpathNode_->node() : pugi::xml_node(node_);
    return const_cast<pugi::xml_node&>(node).remove_child(name);
}

bool XMLElement::RemoveChildren(const String& name)
{
    return RemoveChildren(name.CString());
}

bool XMLElement::RemoveChildren(const char* name)
{
    if ((!file_ || !node_) && !xpathNode_)
        return false;

    const pugi::xml_node& node = xpathNode_ ? xpathNode_->node() : pugi::xml_node(node_);
    if (!String::CStringLength(name))
    {
        for (;;)
        {
            pugi::xml_node child = node.last_child();
            if (child.empty())
                break;
            const_cast<pugi::xml_node&>(node).remove_child(child);
        }
    }
    else
    {
        for (;;)
        {
            pugi::xml_node child = node.child(name);
            if (child.empty())
                break;
            const_cast<pugi::xml_node&>(node).remove_child(child);
        }
    }

    return true;
}

bool XMLElement::RemoveAttribute(const String& name)
{
    return RemoveAttribute(name.CString());
}

bool XMLElement::RemoveAttribute(const char* name)
{
    if (!file_ || (!node_ && !xpathNode_))
        return false;

    // If xpath_node contains just attribute, remove it regardless of the specified name
    if (xpathNode_ && xpathNode_->attribute())
        return xpathNode_->parent().remove_attribute(
            xpathNode_->attribute());  // In attribute context, xpath_node's parent is the parent node of the attribute itself

    const pugi::xml_node& node = xpathNode_ ? xpathNode_->node() : pugi::xml_node(node_);
    return const_cast<pugi::xml_node&>(node).remove_attribute(node.attribute(name));
}

XMLElement XMLElement::SelectSingle(const String& query, pugi::xpath_variable_set* variables) const
{
    if (!file_ || (!node_ && !xpathNode_))
        return XMLElement();

    const pugi::xml_node& node = xpathNode_ ? xpathNode_->node() : pugi::xml_node(node_);
    pugi::xpath_node result = node.select_single_node(query.CString(), variables);
    return XMLElement(file_, nullptr, &result, 0);
}

XMLElement XMLElement::SelectSinglePrepared(const XPathQuery& query) const
{
    if (!file_ || (!node_ && !xpathNode_ && !query.GetXPathQuery()))
        return XMLElement();

    const pugi::xml_node& node = xpathNode_ ? xpathNode_->node() : pugi::xml_node(node_);
    pugi::xpath_node result = node.select_single_node(*query.GetXPathQuery());
    return XMLElement(file_, nullptr, &result, 0);
}

XPathResultSet XMLElement::Select(const String& query, pugi::xpath_variable_set* variables) const
{
    if (!file_ || (!node_ && !xpathNode_))
        return XPathResultSet();

    const pugi::xml_node& node = xpathNode_ ? xpathNode_->node() : pugi::xml_node(node_);
    pugi::xpath_node_set result = node.select_nodes(query.CString(), variables);
    return XPathResultSet(file_, &result);
}

XPathResultSet XMLElement::SelectPrepared(const XPathQuery& query) const
{
    if (!file_ || (!node_ && !xpathNode_ && query.GetXPathQuery()))
        return XPathResultSet();

    const pugi::xml_node& node = xpathNode_ ? xpathNode_->node() : pugi::xml_node(node_);
    pugi::xpath_node_set result = node.select_nodes(*query.GetXPathQuery());
    return XPathResultSet(file_, &result);
}

bool XMLElement::SetValue(const String& value)
{
    return SetValue(value.CString());
}

bool XMLElement::SetValue(const char* value)
{
    if (!file_ || (!node_ && !xpathNode_))
        return false;

    const pugi::xml_node& node = xpathNode_ ? xpathNode_->node() : pugi::xml_node(node_);

    // Search for existing value first
    for (pugi::xml_node child = node.first_child(); child; child = child.next_sibling())
    {
        if (child.type() == pugi::node_pcdata)
            return const_cast<pugi::xml_node&>(child).set_value(value);
    }

    // If no previous value found, append new
    return const_cast<pugi::xml_node&>(node).append_child(pugi::node_pcdata).set_value(value);
}

bool XMLElement::SetAttribute(const String& name, const String& value)
{
    return SetAttribute(name.CString(), value.CString());
}

bool XMLElement::SetAttribute(const char* name, const char* value)
{
    if (!file_ || (!node_ && !xpathNode_))
        return false;

    // If xpath_node contains just attribute, set its value regardless of the specified name
    if (xpathNode_ && xpathNode_->attribute())
        return xpathNode_->attribute().set_value(value);

    const pugi::xml_node& node = xpathNode_ ? xpathNode_->node() : pugi::xml_node(node_);
    pugi::xml_attribute attr = node.attribute(name);
    if (attr.empty())
        attr = const_cast<pugi::xml_node&>(node).append_attribute(name);
    return attr.set_value(value);
}

bool XMLElement::SetAttribute(const String& value)
{
    return SetAttribute(value.CString());
}

bool XMLElement::SetAttribute(const char* value)
{
    // If xpath_node contains just attribute, set its value
    return xpathNode_ && xpathNode_->attribute() && xpathNode_->attribute().set_value(value);
}

bool XMLElement::SetBool(const String& name, bool value)
{
    return SetAttribute(name, String(value));
}

bool XMLElement::SetBoundingBox(const BoundingBox& value)
{
    if (!SetVector3("min", value.min_))
        return false;
    return SetVector3("max", value.max_);
}

bool XMLElement::SetBuffer(const String& name, const void* data, unsigned size)
{
    String dataStr;
    BufferToString(dataStr, data, size);
    return SetAttribute(name, dataStr);
}

bool XMLElement::SetBuffer(const String& name, const PODVector<unsigned char>& value)
{
    if (!value.Size())
        return SetAttribute(name, String::EMPTY);
    else
        return SetBuffer(name, &value[0], value.Size());
}

bool XMLElement::SetColor(const String& name, const Color& value)
{
    return SetAttribute(name, value.ToString());
}

bool XMLElement::SetFloat(const String& name, float value)
{
    return SetAttribute(name, String(value));
}

bool XMLElement::SetDouble(const String& name, double value)
{
    return SetAttribute(name, String(value));
}

bool XMLElement::SetUInt(const String& name, unsigned value)
{
    return SetAttribute(name, String(value));
}

bool XMLElement::SetInt(const String& name, int value)
{
    return SetAttribute(name, String(value));
}

bool XMLElement::SetUInt64(const String& name, unsigned long long value)
{
    return SetAttribute(name, String(value));
}

bool XMLElement::SetInt64(const String& name, long long value)
{
    return SetAttribute(name, String(value));
}

bool XMLElement::SetIntRect(const String& name, const IntRect& value)
{
    return SetAttribute(name, value.ToString());
}

bool XMLElement::SetIntVector2(const String& name, const IntVector2& value)
{
    return SetAttribute(name, value.ToString());
}

bool XMLElement::SetIntVector3(const String& name, const IntVector3& value)
{
    return SetAttribute(name, value.ToString());
}

bool XMLElement::SetRect(const String& name, const Rect& value)
{
    return SetAttribute(name, value.ToString());
}

bool XMLElement::SetQuaternion(const String& name, const Quaternion& value)
{
    return SetAttribute(name, value.ToString());
}

bool XMLElement::SetString(const String& name, const String& value)
{
    return SetAttribute(name, value);
}

bool XMLElement::SetVariant(const Variant& value)
{
    if (!SetAttribute("type", value.GetTypeName()))
        return false;

    return SetVariantValue(value);
}

bool XMLElement::SetVariantValue(const Variant& value)
{
    switch (value.GetType())
    {
    case VAR_RESOURCEREF:
        return SetResourceRef(value.GetResourceRef());

    case VAR_RESOURCEREFLIST:
        return SetResourceRefList(value.GetResourceRefList());

    case VAR_VARIANTVECTOR:
        return SetVariantVector(value.GetVariantVector());

    case VAR_STRINGVECTOR:
        return SetStringVector(value.GetStringVector());

    case VAR_VARIANTMAP:
        return SetVariantMap(value.GetVariantMap());

    default:
        return SetAttribute("value", value.ToString().CString());
    }
}

bool XMLElement::SetResourceRef(const ResourceRef& value)
{
    if (!file_ || (!node_ && !xpathNode_))
        return false;

    // Need the context to query for the type
    Context* context = file_->GetContext();

    return SetAttribute("value", String(context->GetTypeName(value.type_)) + ";" + value.name_);
}

bool XMLElement::SetResourceRefList(const ResourceRefList& value)
{
    if (!file_ || (!node_ && !xpathNode_))
        return false;

    // Need the context to query for the type
    Context* context = file_->GetContext();

    String str(context->GetTypeName(value.type_));
    for (unsigned i = 0; i < value.names_.Size(); ++i)
    {
        str += ";";
        str += value.names_[i];
    }

    return SetAttribute("value", str.CString());
}

bool XMLElement::SetVariantVector(const VariantVector& value)
{
    // Must remove all existing variant child elements (if they exist) to not cause confusion
    if (!RemoveChildren("variant"))
        return false;

    for (VariantVector::ConstIterator i = value.Begin(); i != value.End(); ++i)
    {
        XMLElement variantElem = CreateChild("variant");
        if (!variantElem)
            return false;
        variantElem.SetVariant(*i);
    }

    return true;
}

bool XMLElement::SetStringVector(const StringVector& value)
{
    if (!RemoveChildren("string"))
        return false;

    for (StringVector::ConstIterator i = value.Begin(); i != value.End(); ++i)
    {
        XMLElement stringElem = CreateChild("string");
        if (!stringElem)
            return false;
        stringElem.SetAttribute("value", *i);
    }

    return true;
}

bool XMLElement::SetVariantMap(const VariantMap& value)
{
    if (!RemoveChildren("variant"))
        return false;

    for (VariantMap::ConstIterator i = value.Begin(); i != value.End(); ++i)
    {
        XMLElement variantElem = CreateChild("variant");
        if (!variantElem)
            return false;
        variantElem.SetUInt("hash", i->first_.Value());
        variantElem.SetVariant(i->second_);
    }

    return true;
}

bool XMLElement::SetVector2(const String& name, const Vector2& value)
{
    return SetAttribute(name, value.ToString());
}

bool XMLElement::SetVector3(const String& name, const Vector3& value)
{
    return SetAttribute(name, value.ToString());
}

bool XMLElement::SetVector4(const String& name, const Vector4& value)
{
    return SetAttribute(name, value.ToString());
}

bool XMLElement::SetVectorVariant(const String& name, const Variant& value)
{
    VariantType type = value.GetType();
    if (type == VAR_FLOAT || type == VAR_VECTOR2 || type == VAR_VECTOR3 || type == VAR_VECTOR4 || type == VAR_MATRIX3 ||
        type == VAR_MATRIX3X4 || type == VAR_MATRIX4)
        return SetAttribute(name, value.ToString());
    else
        return false;
}

bool XMLElement::SetMatrix3(const String& name, const Matrix3& value)
{
    return SetAttribute(name, value.ToString());
}

bool XMLElement::SetMatrix3x4(const String& name, const Matrix3x4& value)
{
    return SetAttribute(name, value.ToString());
}

bool XMLElement::SetMatrix4(const String& name, const Matrix4& value)
{
    return SetAttribute(name, value.ToString());
}

bool XMLElement::IsNull() const
{
    return !NotNull();
}

bool XMLElement::NotNull() const
{
    return node_ || (xpathNode_ && !xpathNode_->operator !());
}

XMLElement::operator bool() const
{
    return NotNull();
}

String XMLElement::GetName() const
{
    if ((!file_ || !node_) && !xpathNode_)
        return String();

    // If xpath_node contains just attribute, return its name instead
    if (xpathNode_ && xpathNode_->attribute())
        return String(xpathNode_->attribute().name());

    const pugi::xml_node& node = xpathNode_ ? xpathNode_->node() : pugi::xml_node(node_);
    return String(node.name());
}

bool XMLElement::HasChild(const String& name) const
{
    return HasChild(name.CString());
}

bool XMLElement::HasChild(const char* name) const
{
    if (!file_ || (!node_ && !xpathNode_))
        return false;

    const pugi::xml_node& node = xpathNode_ ? xpathNode_->node() : pugi::xml_node(node_);
    return !node.child(name).empty();
}

XMLElement XMLElement::GetChild(const String& name) const
{
    return GetChild(name.CString());
}

XMLElement XMLElement::GetChild(const char* name) const
{
    if (!file_ || (!node_ && !xpathNode_))
        return XMLElement();

    const pugi::xml_node& node = xpathNode_ ? xpathNode_->node() : pugi::xml_node(node_);
    if (!String::CStringLength(name))
        return XMLElement(file_, node.first_child().internal_object());
    else
        return XMLElement(file_, node.child(name).internal_object());
}

XMLElement XMLElement::GetNext(const String& name) const
{
    return GetNext(name.CString());
}

XMLElement XMLElement::GetNext(const char* name) const
{
    if (!file_ || (!node_ && !xpathNode_))
        return XMLElement();

    const pugi::xml_node& node = xpathNode_ ? xpathNode_->node() : pugi::xml_node(node_);
    if (!String::CStringLength(name))
        return XMLElement(file_, node.next_sibling().internal_object());
    else
        return XMLElement(file_, node.next_sibling(name).internal_object());
}

XMLElement XMLElement::GetParent() const
{
    if (!file_ || (!node_ && !xpathNode_))
        return XMLElement();

    const pugi::xml_node& node = xpathNode_ ? xpathNode_->node() : pugi::xml_node(node_);
    return XMLElement(file_, node.parent().internal_object());
}

unsigned XMLElement::GetNumAttributes() const
{
    if (!file_ || (!node_ && !xpathNode_))
        return 0;

    const pugi::xml_node& node = xpathNode_ ? xpathNode_->node() : pugi::xml_node(node_);
    unsigned ret = 0;

    pugi::xml_attribute attr = node.first_attribute();
    while (!attr.empty())
    {
        ++ret;
        attr = attr.next_attribute();
    }

    return ret;
}

bool XMLElement::HasAttribute(const String& name) const
{
    return HasAttribute(name.CString());
}

bool XMLElement::HasAttribute(const char* name) const
{
    if (!file_ || (!node_ && !xpathNode_))
        return false;

    // If xpath_node contains just attribute, check against it
    if (xpathNode_ && xpathNode_->attribute())
        return String(xpathNode_->attribute().name()) == name;

    const pugi::xml_node& node = xpathNode_ ? xpathNode_->node() : pugi::xml_node(node_);
    return !node.attribute(name).empty();
}

String XMLElement::GetValue() const
{
    if (!file_ || (!node_ && !xpathNode_))
        return String::EMPTY;

    const pugi::xml_node& node = xpathNode_ ? xpathNode_->node() : pugi::xml_node(node_);
    return String(node.child_value());
}

String XMLElement::GetAttribute(const String& name) const
{
    return String(GetAttributeCString(name.CString()));
}

String XMLElement::GetAttribute(const char* name) const
{
    return String(GetAttributeCString(name));
}

const char* XMLElement::GetAttributeCString(const char* name) const
{
    if (!file_ || (!node_ && !xpathNode_))
        return nullptr;

    // If xpath_node contains just attribute, return it regardless of the specified name
    if (xpathNode_ && xpathNode_->attribute())
        return xpathNode_->attribute().value();

    const pugi::xml_node& node = xpathNode_ ? xpathNode_->node() : pugi::xml_node(node_);
    return node.attribute(name).value();
}

String XMLElement::GetAttributeLower(const String& name) const
{
    return GetAttribute(name).ToLower();
}

String XMLElement::GetAttributeLower(const char* name) const
{
    return String(GetAttribute(name)).ToLower();
}

String XMLElement::GetAttributeUpper(const String& name) const
{
    return GetAttribute(name).ToUpper();
}

String XMLElement::GetAttributeUpper(const char* name) const
{
    return String(GetAttribute(name)).ToUpper();
}

Vector<String> XMLElement::GetAttributeNames() const
{
    if (!file_ || (!node_ && !xpathNode_))
        return Vector<String>();

    const pugi::xml_node& node = xpathNode_ ? xpathNode_->node() : pugi::xml_node(node_);
    Vector<String> ret;

    pugi::xml_attribute attr = node.first_attribute();
    while (!attr.empty())
    {
        ret.Push(String(attr.name()));
        attr = attr.next_attribute();
    }

    return ret;
}

bool XMLElement::GetBool(const String& name) const
{
    return ToBool(GetAttribute(name));
}

BoundingBox XMLElement::GetBoundingBox() const
{
    BoundingBox ret;

    ret.min_ = GetVector3("min");
    ret.max_ = GetVector3("max");
    return ret;
}

PODVector<unsigned char> XMLElement::GetBuffer(const String& name) const
{
    PODVector<unsigned char> ret;
    StringToBuffer(ret, GetAttribute(name));
    return ret;
}

bool XMLElement::GetBuffer(const String& name, void* dest, unsigned size) const
{
    Vector<String> bytes = GetAttribute(name).Split(' ');
    if (size < bytes.Size())
        return false;

    unsigned char* destBytes = (unsigned char*)dest;
    for (unsigned i = 0; i < bytes.Size(); ++i)
        destBytes[i] = (unsigned char)ToInt(bytes[i]);
    return true;
}

Color XMLElement::GetColor(const String& name) const
{
    return ToColor(GetAttribute(name));
}

float XMLElement::GetFloat(const String& name) const
{
    return ToFloat(GetAttribute(name));
}

double XMLElement::GetDouble(const String& name) const
{
    return ToDouble(GetAttribute(name));
}

unsigned XMLElement::GetUInt(const String& name) const
{
    return ToUInt(GetAttribute(name));
}

int XMLElement::GetInt(const String& name) const
{
    return ToInt(GetAttribute(name));
}

unsigned long long XMLElement::GetUInt64(const String& name) const
{
    return ToUInt64(GetAttribute(name));
}

long long XMLElement::GetInt64(const String& name) const
{
    return ToInt64(GetAttribute(name));
}

IntRect XMLElement::GetIntRect(const String& name) const
{
    return ToIntRect(GetAttribute(name));
}

IntVector2 XMLElement::GetIntVector2(const String& name) const
{
    return ToIntVector2(GetAttribute(name));
}

IntVector3 XMLElement::GetIntVector3(const String& name) const
{
    return ToIntVector3(GetAttribute(name));
}

Quaternion XMLElement::GetQuaternion(const String& name) const
{
    return ToQuaternion(GetAttribute(name));
}

Rect XMLElement::GetRect(const String& name) const
{
    return ToRect(GetAttribute(name));
}

Variant XMLElement::GetVariant() const
{
    VariantType type = Variant::GetTypeFromName(GetAttribute("type"));
    return GetVariantValue(type);
}

Variant XMLElement::GetVariantValue(VariantType type) const
{
    Variant ret;

    if (type == VAR_RESOURCEREF)
        ret = GetResourceRef();
    else if (type == VAR_RESOURCEREFLIST)
        ret = GetResourceRefList();
    else if (type == VAR_VARIANTVECTOR)
        ret = GetVariantVector();
    else if (type == VAR_STRINGVECTOR)
        ret = GetStringVector();
    else if (type == VAR_VARIANTMAP)
        ret = GetVariantMap();
    else
        ret.FromString(type, GetAttributeCString("value"));

    return ret;
}

ResourceRef XMLElement::GetResourceRef() const
{
    ResourceRef ret;

    Vector<String> values = GetAttribute("value").Split(';');
    if (values.Size() == 2)
    {
        ret.type_ = values[0];
        ret.name_ = values[1];
    }

    return ret;
}

ResourceRefList XMLElement::GetResourceRefList() const
{
    ResourceRefList ret;

    Vector<String> values = GetAttribute("value").Split(';', true);
    if (values.Size() >= 1)
    {
        ret.type_ = values[0];
        ret.names_.Resize(values.Size() - 1);
        for (unsigned i = 1; i < values.Size(); ++i)
            ret.names_[i - 1] = values[i];
    }

    return ret;
}

VariantVector XMLElement::GetVariantVector() const
{
    VariantVector ret;

    XMLElement variantElem = GetChild("variant");
    while (variantElem)
    {
        ret.Push(variantElem.GetVariant());
        variantElem = variantElem.GetNext("variant");
    }

    return ret;
}

StringVector XMLElement::GetStringVector() const
{
    StringVector ret;

    XMLElement stringElem = GetChild("string");
    while (stringElem)
    {
        ret.Push(stringElem.GetAttributeCString("value"));
        stringElem = stringElem.GetNext("string");
    }

    return ret;
}

VariantMap XMLElement::GetVariantMap() const
{
    VariantMap ret;

    XMLElement variantElem = GetChild("variant");
    while (variantElem)
    {
        // If this is a manually edited map, user can not be expected to calculate hashes manually. Also accept "name" attribute
        if (variantElem.HasAttribute("name"))
            ret[StringHash(variantElem.GetAttribute("name"))] = variantElem.GetVariant();
        else if (variantElem.HasAttribute("hash"))
            ret[StringHash(variantElem.GetUInt("hash"))] = variantElem.GetVariant();

        variantElem = variantElem.GetNext("variant");
    }

    return ret;
}

Vector2 XMLElement::GetVector2(const String& name) const
{
    return ToVector2(GetAttribute(name));
}

Vector3 XMLElement::GetVector3(const String& name) const
{
    return ToVector3(GetAttribute(name));
}

Vector4 XMLElement::GetVector4(const String& name) const
{
    return ToVector4(GetAttribute(name));
}

Vector4 XMLElement::GetVector(const String& name) const
{
    return ToVector4(GetAttribute(name), true);
}

Variant XMLElement::GetVectorVariant(const String& name) const
{
    return ToVectorVariant(GetAttribute(name));
}

Matrix3 XMLElement::GetMatrix3(const String& name) const
{
    return ToMatrix3(GetAttribute(name));
}

Matrix3x4 XMLElement::GetMatrix3x4(const String& name) const
{
    return ToMatrix3x4(GetAttribute(name));
}

Matrix4 XMLElement::GetMatrix4(const String& name) const
{
    return ToMatrix4(GetAttribute(name));
}

XMLFile* XMLElement::GetFile() const
{
    return file_;
}

XMLElement XMLElement::NextResult() const
{
    if (!xpathResultSet_ || !xpathNode_)
        return XMLElement();

    return xpathResultSet_->operator [](++xpathResultIndex_);
}

XPathResultSet::XPathResultSet() :
    resultSet_(nullptr)
{
}

XPathResultSet::XPathResultSet(XMLFile* file, pugi::xpath_node_set* resultSet) :
    file_(file),
    resultSet_(resultSet ? new pugi::xpath_node_set(resultSet->begin(), resultSet->end()) : nullptr)
{
    // Sort the node set in forward document order
    if (resultSet_)
        resultSet_->sort();
}

XPathResultSet::XPathResultSet(const XPathResultSet& rhs) :
    file_(rhs.file_),
    resultSet_(rhs.resultSet_ ? new pugi::xpath_node_set(rhs.resultSet_->begin(), rhs.resultSet_->end()) : nullptr)
{
}

XPathResultSet::~XPathResultSet()
{
    delete resultSet_;
    resultSet_ = nullptr;
}

XPathResultSet& XPathResultSet::operator =(const XPathResultSet& rhs)
{
    file_ = rhs.file_;
    resultSet_ = rhs.resultSet_ ? new pugi::xpath_node_set(rhs.resultSet_->begin(), rhs.resultSet_->end()) : nullptr;
    return *this;
}

XMLElement XPathResultSet::operator [](unsigned index) const
{
    if (!resultSet_)
        URHO3D_LOGERRORF(
            "Could not return result at index: %u. Most probably this is caused by the XPathResultSet not being stored in a lhs variable.",
            index);

    return resultSet_ && index < Size() ? XMLElement(file_, this, &resultSet_->operator [](index), index) : XMLElement();
}

XMLElement XPathResultSet::FirstResult()
{
    return operator [](0);
}

unsigned XPathResultSet::Size() const
{
    return resultSet_ ? (unsigned)resultSet_->size() : 0;
}

bool XPathResultSet::Empty() const
{
    return resultSet_ ? resultSet_->empty() : true;
}

XPathQuery::XPathQuery()
{
}

XPathQuery::XPathQuery(const String& queryString, const String& variableString)
{
    SetQuery(queryString, variableString);
}

XPathQuery::~XPathQuery()
{
}

void XPathQuery::Bind()
{
    // Delete previous query object and create a new one binding it with variable set
    query_ = new pugi::xpath_query(queryString_.CString(), variables_.Get());
}

bool XPathQuery::SetVariable(const String& name, bool value)
{
    if (!variables_)
        variables_ = new pugi::xpath_variable_set();
    return variables_->set(name.CString(), value);
}

bool XPathQuery::SetVariable(const String& name, float value)
{
    if (!variables_)
        variables_ = new pugi::xpath_variable_set();
    return variables_->set(name.CString(), value);
}

bool XPathQuery::SetVariable(const String& name, const String& value)
{
    return SetVariable(name.CString(), value.CString());
}

bool XPathQuery::SetVariable(const char* name, const char* value)
{
    if (!variables_)
        variables_ = new pugi::xpath_variable_set();
    return variables_->set(name, value);
}

bool XPathQuery::SetVariable(const String& name, const XPathResultSet& value)
{
    if (!variables_)
        variables_ = new pugi::xpath_variable_set();

    pugi::xpath_node_set* nodeSet = value.GetXPathNodeSet();
    if (!nodeSet)
        return false;

    return variables_->set(name.CString(), *nodeSet);
}

bool XPathQuery::SetQuery(const String& queryString, const String& variableString, bool bind)
{
    if (!variableString.Empty())
    {
        Clear();
        variables_ = new pugi::xpath_variable_set();

        // Parse the variable string having format "name1:type1,name2:type2,..." where type is one of "Bool", "Float", "String", "ResultSet"
        Vector<String> vars = variableString.Split(',');
        for (Vector<String>::ConstIterator i = vars.Begin(); i != vars.End(); ++i)
        {
            Vector<String> tokens = i->Trimmed().Split(':');
            if (tokens.Size() != 2)
                continue;

            pugi::xpath_value_type type;
            if (tokens[1] == "Bool")
                type = pugi::xpath_type_boolean;
            else if (tokens[1] == "Float")
                type = pugi::xpath_type_number;
            else if (tokens[1] == "String")
                type = pugi::xpath_type_string;
            else if (tokens[1] == "ResultSet")
                type = pugi::xpath_type_node_set;
            else
                return false;

            if (!variables_->add(tokens[0].CString(), type))
                return false;
        }
    }

    queryString_ = queryString;

    if (bind)
        Bind();

    return true;
}

void XPathQuery::Clear()
{
    queryString_.Clear();

    variables_.Reset();
    query_.Reset();
}

bool XPathQuery::EvaluateToBool(XMLElement element) const
{
    if (!query_ || ((!element.GetFile() || !element.GetNode()) && !element.GetXPathNode()))
        return false;

    const pugi::xml_node& node = element.GetXPathNode() ? element.GetXPathNode()->node() : pugi::xml_node(element.GetNode());
    return query_->evaluate_boolean(node);
}

float XPathQuery::EvaluateToFloat(XMLElement element) const
{
    if (!query_ || ((!element.GetFile() || !element.GetNode()) && !element.GetXPathNode()))
        return 0.0f;

    const pugi::xml_node& node = element.GetXPathNode() ? element.GetXPathNode()->node() : pugi::xml_node(element.GetNode());
    return (float)query_->evaluate_number(node);
}

String XPathQuery::EvaluateToString(XMLElement element) const
{
    if (!query_ || ((!element.GetFile() || !element.GetNode()) && !element.GetXPathNode()))
        return String::EMPTY;

    const pugi::xml_node& node = element.GetXPathNode() ? element.GetXPathNode()->node() : pugi::xml_node(element.GetNode());
    String result;
    // First call get the size
    result.Reserve((unsigned)query_->evaluate_string(nullptr, 0, node));
    // Second call get the actual string
    query_->evaluate_string(const_cast<pugi::char_t*>(result.CString()), result.Capacity(), node);
    return result;
}

XPathResultSet XPathQuery::Evaluate(XMLElement element) const
{
    if (!query_ || ((!element.GetFile() || !element.GetNode()) && !element.GetXPathNode()))
        return XPathResultSet();

    const pugi::xml_node& node = element.GetXPathNode() ? element.GetXPathNode()->node() : pugi::xml_node(element.GetNode());
    pugi::xpath_node_set result = query_->evaluate_node_set(node);
    return XPathResultSet(element.GetFile(), &result);
}

}
<|MERGE_RESOLUTION|>--- conflicted
+++ resolved
@@ -1,1218 +1,1208 @@
-//
-// Copyright (c) 2008-2017 the Urho3D project.
-//
-// Permission is hereby granted, free of charge, to any person obtaining a copy
-// of this software and associated documentation files (the "Software"), to deal
-// in the Software without restriction, including without limitation the rights
-// to use, copy, modify, merge, publish, distribute, sublicense, and/or sell
-// copies of the Software, and to permit persons to whom the Software is
-// furnished to do so, subject to the following conditions:
-//
-// The above copyright notice and this permission notice shall be included in
-// all copies or substantial portions of the Software.
-//
-// THE SOFTWARE IS PROVIDED "AS IS", WITHOUT WARRANTY OF ANY KIND, EXPRESS OR
-// IMPLIED, INCLUDING BUT NOT LIMITED TO THE WARRANTIES OF MERCHANTABILITY,
-// FITNESS FOR A PARTICULAR PURPOSE AND NONINFRINGEMENT. IN NO EVENT SHALL THE
-// AUTHORS OR COPYRIGHT HOLDERS BE LIABLE FOR ANY CLAIM, DAMAGES OR OTHER
-// LIABILITY, WHETHER IN AN ACTION OF CONTRACT, TORT OR OTHERWISE, ARISING FROM,
-// OUT OF OR IN CONNECTION WITH THE SOFTWARE OR THE USE OR OTHER DEALINGS IN
-// THE SOFTWARE.
-//
-
-#include "../Precompiled.h"
-
-#include "../Core/Context.h"
-#include "../IO/Log.h"
-#include "../Resource/XMLFile.h"
-
-#include <PugiXml/pugixml.hpp>
-
-#include "../DebugNew.h"
-
-namespace Urho3D
-{
-
-const XMLElement XMLElement::EMPTY;
-
-XMLElement::XMLElement() :
-    node_(nullptr),
-    xpathResultSet_(nullptr),
-    xpathNode_(nullptr),
-    xpathResultIndex_(0)
-{
-}
-
-XMLElement::XMLElement(XMLFile* file, pugi::xml_node_struct* node) :
-    file_(file),
-    node_(node),
-    xpathResultSet_(nullptr),
-    xpathNode_(nullptr),
-    xpathResultIndex_(0)
-{
-}
-
-XMLElement::XMLElement(XMLFile* file, const XPathResultSet* resultSet, const pugi::xpath_node* xpathNode,
-    unsigned xpathResultIndex) :
-    file_(file),
-    node_(nullptr),
-    xpathResultSet_(resultSet),
-    xpathNode_(resultSet ? xpathNode : (xpathNode ? new pugi::xpath_node(*xpathNode) : nullptr)),
-    xpathResultIndex_(xpathResultIndex)
-{
-}
-
-XMLElement::XMLElement(const XMLElement& rhs) :
-    file_(rhs.file_),
-    node_(rhs.node_),
-    xpathResultSet_(rhs.xpathResultSet_),
-    xpathNode_(rhs.xpathResultSet_ ? rhs.xpathNode_ : (rhs.xpathNode_ ? new pugi::xpath_node(*rhs.xpathNode_) : nullptr)),
-    xpathResultIndex_(rhs.xpathResultIndex_)
-{
-}
-
-XMLElement::~XMLElement()
-{
-    // XMLElement class takes the ownership of a single xpath_node object, so destruct it now
-    if (!xpathResultSet_ && xpathNode_)
-    {
-        delete xpathNode_;
-        xpathNode_ = nullptr;
-    }
-}
-
-XMLElement& XMLElement::operator =(const XMLElement& rhs)
-{
-    file_ = rhs.file_;
-    node_ = rhs.node_;
-    xpathResultSet_ = rhs.xpathResultSet_;
-    xpathNode_ = rhs.xpathResultSet_ ? rhs.xpathNode_ : (rhs.xpathNode_ ? new pugi::xpath_node(*rhs.xpathNode_) : nullptr);
-    xpathResultIndex_ = rhs.xpathResultIndex_;
-    return *this;
-}
-
-XMLElement XMLElement::CreateChild(const String& name)
-{
-    return CreateChild(name.CString());
-}
-
-XMLElement XMLElement::CreateChild(const char* name)
-{
-    if (!file_ || (!node_ && !xpathNode_))
-        return XMLElement();
-
-    const pugi::xml_node& node = xpathNode_ ? xpathNode_->node() : pugi::xml_node(node_);
-    pugi::xml_node child = const_cast<pugi::xml_node&>(node).append_child(name);
-    return XMLElement(file_, child.internal_object());
-}
-
-XMLElement XMLElement::GetOrCreateChild(const String& name)
-{
-    XMLElement child = GetChild(name);
-    if (child.NotNull())
-        return child;
-    else
-        return CreateChild(name);
-}
-
-XMLElement XMLElement::GetOrCreateChild(const char* name)
-{
-    XMLElement child = GetChild(name);
-    if (child.NotNull())
-        return child;
-    else
-        return CreateChild(name);
-}
-
-bool XMLElement::AppendChild(XMLElement element, bool asCopy)
-{
-    if (!element.file_ || (!element.node_ && !element.xpathNode_) || !file_ || (!node_ && !xpathNode_))
-        return false;
-
-<<<<<<< HEAD
-    const pugi::xml_node& node = xpathNode_ ? xpathNode_->node() : pugi::xml_node(node_);
-    const pugi::xml_node& child = element.xpathNode_ ? element.xpathNode_->node() : pugi::xml_node(element.node_);
-
-    if (asCopy)
-        const_cast<pugi::xml_node&>(node).append_copy(child);
-    else
-        const_cast<pugi::xml_node&>(node).append_move(child);
-=======
-    pugi::xml_node node = xpathNode_ ? xpathNode_->node() : pugi::xml_node(node_);
-    const pugi::xml_node& child = element.xpathNode_ ? element.xpathNode_->node() : pugi::xml_node(element.node_);
-
-    if (asCopy)
-        node.append_copy(child);
-    else
-        node.append_move(child);
->>>>>>> 54ed4c91
-    return true;
-}
-
-bool XMLElement::Remove()
-{
-    return GetParent().RemoveChild(*this);
-}
-
-bool XMLElement::RemoveChild(const XMLElement& element)
-{
-    if (!element.file_ || (!element.node_ && !element.xpathNode_) || !file_ || (!node_ && !xpathNode_))
-        return false;
-
-    const pugi::xml_node& node = xpathNode_ ? xpathNode_->node() : pugi::xml_node(node_);
-    const pugi::xml_node& child = element.xpathNode_ ? element.xpathNode_->node() : pugi::xml_node(element.node_);
-    return const_cast<pugi::xml_node&>(node).remove_child(child);
-}
-
-bool XMLElement::RemoveChild(const String& name)
-{
-    return RemoveChild(name.CString());
-}
-
-bool XMLElement::RemoveChild(const char* name)
-{
-    if (!file_ || (!node_ && !xpathNode_))
-        return false;
-
-    const pugi::xml_node& node = xpathNode_ ? xpathNode_->node() : pugi::xml_node(node_);
-    return const_cast<pugi::xml_node&>(node).remove_child(name);
-}
-
-bool XMLElement::RemoveChildren(const String& name)
-{
-    return RemoveChildren(name.CString());
-}
-
-bool XMLElement::RemoveChildren(const char* name)
-{
-    if ((!file_ || !node_) && !xpathNode_)
-        return false;
-
-    const pugi::xml_node& node = xpathNode_ ? xpathNode_->node() : pugi::xml_node(node_);
-    if (!String::CStringLength(name))
-    {
-        for (;;)
-        {
-            pugi::xml_node child = node.last_child();
-            if (child.empty())
-                break;
-            const_cast<pugi::xml_node&>(node).remove_child(child);
-        }
-    }
-    else
-    {
-        for (;;)
-        {
-            pugi::xml_node child = node.child(name);
-            if (child.empty())
-                break;
-            const_cast<pugi::xml_node&>(node).remove_child(child);
-        }
-    }
-
-    return true;
-}
-
-bool XMLElement::RemoveAttribute(const String& name)
-{
-    return RemoveAttribute(name.CString());
-}
-
-bool XMLElement::RemoveAttribute(const char* name)
-{
-    if (!file_ || (!node_ && !xpathNode_))
-        return false;
-
-    // If xpath_node contains just attribute, remove it regardless of the specified name
-    if (xpathNode_ && xpathNode_->attribute())
-        return xpathNode_->parent().remove_attribute(
-            xpathNode_->attribute());  // In attribute context, xpath_node's parent is the parent node of the attribute itself
-
-    const pugi::xml_node& node = xpathNode_ ? xpathNode_->node() : pugi::xml_node(node_);
-    return const_cast<pugi::xml_node&>(node).remove_attribute(node.attribute(name));
-}
-
-XMLElement XMLElement::SelectSingle(const String& query, pugi::xpath_variable_set* variables) const
-{
-    if (!file_ || (!node_ && !xpathNode_))
-        return XMLElement();
-
-    const pugi::xml_node& node = xpathNode_ ? xpathNode_->node() : pugi::xml_node(node_);
-    pugi::xpath_node result = node.select_single_node(query.CString(), variables);
-    return XMLElement(file_, nullptr, &result, 0);
-}
-
-XMLElement XMLElement::SelectSinglePrepared(const XPathQuery& query) const
-{
-    if (!file_ || (!node_ && !xpathNode_ && !query.GetXPathQuery()))
-        return XMLElement();
-
-    const pugi::xml_node& node = xpathNode_ ? xpathNode_->node() : pugi::xml_node(node_);
-    pugi::xpath_node result = node.select_single_node(*query.GetXPathQuery());
-    return XMLElement(file_, nullptr, &result, 0);
-}
-
-XPathResultSet XMLElement::Select(const String& query, pugi::xpath_variable_set* variables) const
-{
-    if (!file_ || (!node_ && !xpathNode_))
-        return XPathResultSet();
-
-    const pugi::xml_node& node = xpathNode_ ? xpathNode_->node() : pugi::xml_node(node_);
-    pugi::xpath_node_set result = node.select_nodes(query.CString(), variables);
-    return XPathResultSet(file_, &result);
-}
-
-XPathResultSet XMLElement::SelectPrepared(const XPathQuery& query) const
-{
-    if (!file_ || (!node_ && !xpathNode_ && query.GetXPathQuery()))
-        return XPathResultSet();
-
-    const pugi::xml_node& node = xpathNode_ ? xpathNode_->node() : pugi::xml_node(node_);
-    pugi::xpath_node_set result = node.select_nodes(*query.GetXPathQuery());
-    return XPathResultSet(file_, &result);
-}
-
-bool XMLElement::SetValue(const String& value)
-{
-    return SetValue(value.CString());
-}
-
-bool XMLElement::SetValue(const char* value)
-{
-    if (!file_ || (!node_ && !xpathNode_))
-        return false;
-
-    const pugi::xml_node& node = xpathNode_ ? xpathNode_->node() : pugi::xml_node(node_);
-
-    // Search for existing value first
-    for (pugi::xml_node child = node.first_child(); child; child = child.next_sibling())
-    {
-        if (child.type() == pugi::node_pcdata)
-            return const_cast<pugi::xml_node&>(child).set_value(value);
-    }
-
-    // If no previous value found, append new
-    return const_cast<pugi::xml_node&>(node).append_child(pugi::node_pcdata).set_value(value);
-}
-
-bool XMLElement::SetAttribute(const String& name, const String& value)
-{
-    return SetAttribute(name.CString(), value.CString());
-}
-
-bool XMLElement::SetAttribute(const char* name, const char* value)
-{
-    if (!file_ || (!node_ && !xpathNode_))
-        return false;
-
-    // If xpath_node contains just attribute, set its value regardless of the specified name
-    if (xpathNode_ && xpathNode_->attribute())
-        return xpathNode_->attribute().set_value(value);
-
-    const pugi::xml_node& node = xpathNode_ ? xpathNode_->node() : pugi::xml_node(node_);
-    pugi::xml_attribute attr = node.attribute(name);
-    if (attr.empty())
-        attr = const_cast<pugi::xml_node&>(node).append_attribute(name);
-    return attr.set_value(value);
-}
-
-bool XMLElement::SetAttribute(const String& value)
-{
-    return SetAttribute(value.CString());
-}
-
-bool XMLElement::SetAttribute(const char* value)
-{
-    // If xpath_node contains just attribute, set its value
-    return xpathNode_ && xpathNode_->attribute() && xpathNode_->attribute().set_value(value);
-}
-
-bool XMLElement::SetBool(const String& name, bool value)
-{
-    return SetAttribute(name, String(value));
-}
-
-bool XMLElement::SetBoundingBox(const BoundingBox& value)
-{
-    if (!SetVector3("min", value.min_))
-        return false;
-    return SetVector3("max", value.max_);
-}
-
-bool XMLElement::SetBuffer(const String& name, const void* data, unsigned size)
-{
-    String dataStr;
-    BufferToString(dataStr, data, size);
-    return SetAttribute(name, dataStr);
-}
-
-bool XMLElement::SetBuffer(const String& name, const PODVector<unsigned char>& value)
-{
-    if (!value.Size())
-        return SetAttribute(name, String::EMPTY);
-    else
-        return SetBuffer(name, &value[0], value.Size());
-}
-
-bool XMLElement::SetColor(const String& name, const Color& value)
-{
-    return SetAttribute(name, value.ToString());
-}
-
-bool XMLElement::SetFloat(const String& name, float value)
-{
-    return SetAttribute(name, String(value));
-}
-
-bool XMLElement::SetDouble(const String& name, double value)
-{
-    return SetAttribute(name, String(value));
-}
-
-bool XMLElement::SetUInt(const String& name, unsigned value)
-{
-    return SetAttribute(name, String(value));
-}
-
-bool XMLElement::SetInt(const String& name, int value)
-{
-    return SetAttribute(name, String(value));
-}
-
-bool XMLElement::SetUInt64(const String& name, unsigned long long value)
-{
-    return SetAttribute(name, String(value));
-}
-
-bool XMLElement::SetInt64(const String& name, long long value)
-{
-    return SetAttribute(name, String(value));
-}
-
-bool XMLElement::SetIntRect(const String& name, const IntRect& value)
-{
-    return SetAttribute(name, value.ToString());
-}
-
-bool XMLElement::SetIntVector2(const String& name, const IntVector2& value)
-{
-    return SetAttribute(name, value.ToString());
-}
-
-bool XMLElement::SetIntVector3(const String& name, const IntVector3& value)
-{
-    return SetAttribute(name, value.ToString());
-}
-
-bool XMLElement::SetRect(const String& name, const Rect& value)
-{
-    return SetAttribute(name, value.ToString());
-}
-
-bool XMLElement::SetQuaternion(const String& name, const Quaternion& value)
-{
-    return SetAttribute(name, value.ToString());
-}
-
-bool XMLElement::SetString(const String& name, const String& value)
-{
-    return SetAttribute(name, value);
-}
-
-bool XMLElement::SetVariant(const Variant& value)
-{
-    if (!SetAttribute("type", value.GetTypeName()))
-        return false;
-
-    return SetVariantValue(value);
-}
-
-bool XMLElement::SetVariantValue(const Variant& value)
-{
-    switch (value.GetType())
-    {
-    case VAR_RESOURCEREF:
-        return SetResourceRef(value.GetResourceRef());
-
-    case VAR_RESOURCEREFLIST:
-        return SetResourceRefList(value.GetResourceRefList());
-
-    case VAR_VARIANTVECTOR:
-        return SetVariantVector(value.GetVariantVector());
-
-    case VAR_STRINGVECTOR:
-        return SetStringVector(value.GetStringVector());
-
-    case VAR_VARIANTMAP:
-        return SetVariantMap(value.GetVariantMap());
-
-    default:
-        return SetAttribute("value", value.ToString().CString());
-    }
-}
-
-bool XMLElement::SetResourceRef(const ResourceRef& value)
-{
-    if (!file_ || (!node_ && !xpathNode_))
-        return false;
-
-    // Need the context to query for the type
-    Context* context = file_->GetContext();
-
-    return SetAttribute("value", String(context->GetTypeName(value.type_)) + ";" + value.name_);
-}
-
-bool XMLElement::SetResourceRefList(const ResourceRefList& value)
-{
-    if (!file_ || (!node_ && !xpathNode_))
-        return false;
-
-    // Need the context to query for the type
-    Context* context = file_->GetContext();
-
-    String str(context->GetTypeName(value.type_));
-    for (unsigned i = 0; i < value.names_.Size(); ++i)
-    {
-        str += ";";
-        str += value.names_[i];
-    }
-
-    return SetAttribute("value", str.CString());
-}
-
-bool XMLElement::SetVariantVector(const VariantVector& value)
-{
-    // Must remove all existing variant child elements (if they exist) to not cause confusion
-    if (!RemoveChildren("variant"))
-        return false;
-
-    for (VariantVector::ConstIterator i = value.Begin(); i != value.End(); ++i)
-    {
-        XMLElement variantElem = CreateChild("variant");
-        if (!variantElem)
-            return false;
-        variantElem.SetVariant(*i);
-    }
-
-    return true;
-}
-
-bool XMLElement::SetStringVector(const StringVector& value)
-{
-    if (!RemoveChildren("string"))
-        return false;
-
-    for (StringVector::ConstIterator i = value.Begin(); i != value.End(); ++i)
-    {
-        XMLElement stringElem = CreateChild("string");
-        if (!stringElem)
-            return false;
-        stringElem.SetAttribute("value", *i);
-    }
-
-    return true;
-}
-
-bool XMLElement::SetVariantMap(const VariantMap& value)
-{
-    if (!RemoveChildren("variant"))
-        return false;
-
-    for (VariantMap::ConstIterator i = value.Begin(); i != value.End(); ++i)
-    {
-        XMLElement variantElem = CreateChild("variant");
-        if (!variantElem)
-            return false;
-        variantElem.SetUInt("hash", i->first_.Value());
-        variantElem.SetVariant(i->second_);
-    }
-
-    return true;
-}
-
-bool XMLElement::SetVector2(const String& name, const Vector2& value)
-{
-    return SetAttribute(name, value.ToString());
-}
-
-bool XMLElement::SetVector3(const String& name, const Vector3& value)
-{
-    return SetAttribute(name, value.ToString());
-}
-
-bool XMLElement::SetVector4(const String& name, const Vector4& value)
-{
-    return SetAttribute(name, value.ToString());
-}
-
-bool XMLElement::SetVectorVariant(const String& name, const Variant& value)
-{
-    VariantType type = value.GetType();
-    if (type == VAR_FLOAT || type == VAR_VECTOR2 || type == VAR_VECTOR3 || type == VAR_VECTOR4 || type == VAR_MATRIX3 ||
-        type == VAR_MATRIX3X4 || type == VAR_MATRIX4)
-        return SetAttribute(name, value.ToString());
-    else
-        return false;
-}
-
-bool XMLElement::SetMatrix3(const String& name, const Matrix3& value)
-{
-    return SetAttribute(name, value.ToString());
-}
-
-bool XMLElement::SetMatrix3x4(const String& name, const Matrix3x4& value)
-{
-    return SetAttribute(name, value.ToString());
-}
-
-bool XMLElement::SetMatrix4(const String& name, const Matrix4& value)
-{
-    return SetAttribute(name, value.ToString());
-}
-
-bool XMLElement::IsNull() const
-{
-    return !NotNull();
-}
-
-bool XMLElement::NotNull() const
-{
-    return node_ || (xpathNode_ && !xpathNode_->operator !());
-}
-
-XMLElement::operator bool() const
-{
-    return NotNull();
-}
-
-String XMLElement::GetName() const
-{
-    if ((!file_ || !node_) && !xpathNode_)
-        return String();
-
-    // If xpath_node contains just attribute, return its name instead
-    if (xpathNode_ && xpathNode_->attribute())
-        return String(xpathNode_->attribute().name());
-
-    const pugi::xml_node& node = xpathNode_ ? xpathNode_->node() : pugi::xml_node(node_);
-    return String(node.name());
-}
-
-bool XMLElement::HasChild(const String& name) const
-{
-    return HasChild(name.CString());
-}
-
-bool XMLElement::HasChild(const char* name) const
-{
-    if (!file_ || (!node_ && !xpathNode_))
-        return false;
-
-    const pugi::xml_node& node = xpathNode_ ? xpathNode_->node() : pugi::xml_node(node_);
-    return !node.child(name).empty();
-}
-
-XMLElement XMLElement::GetChild(const String& name) const
-{
-    return GetChild(name.CString());
-}
-
-XMLElement XMLElement::GetChild(const char* name) const
-{
-    if (!file_ || (!node_ && !xpathNode_))
-        return XMLElement();
-
-    const pugi::xml_node& node = xpathNode_ ? xpathNode_->node() : pugi::xml_node(node_);
-    if (!String::CStringLength(name))
-        return XMLElement(file_, node.first_child().internal_object());
-    else
-        return XMLElement(file_, node.child(name).internal_object());
-}
-
-XMLElement XMLElement::GetNext(const String& name) const
-{
-    return GetNext(name.CString());
-}
-
-XMLElement XMLElement::GetNext(const char* name) const
-{
-    if (!file_ || (!node_ && !xpathNode_))
-        return XMLElement();
-
-    const pugi::xml_node& node = xpathNode_ ? xpathNode_->node() : pugi::xml_node(node_);
-    if (!String::CStringLength(name))
-        return XMLElement(file_, node.next_sibling().internal_object());
-    else
-        return XMLElement(file_, node.next_sibling(name).internal_object());
-}
-
-XMLElement XMLElement::GetParent() const
-{
-    if (!file_ || (!node_ && !xpathNode_))
-        return XMLElement();
-
-    const pugi::xml_node& node = xpathNode_ ? xpathNode_->node() : pugi::xml_node(node_);
-    return XMLElement(file_, node.parent().internal_object());
-}
-
-unsigned XMLElement::GetNumAttributes() const
-{
-    if (!file_ || (!node_ && !xpathNode_))
-        return 0;
-
-    const pugi::xml_node& node = xpathNode_ ? xpathNode_->node() : pugi::xml_node(node_);
-    unsigned ret = 0;
-
-    pugi::xml_attribute attr = node.first_attribute();
-    while (!attr.empty())
-    {
-        ++ret;
-        attr = attr.next_attribute();
-    }
-
-    return ret;
-}
-
-bool XMLElement::HasAttribute(const String& name) const
-{
-    return HasAttribute(name.CString());
-}
-
-bool XMLElement::HasAttribute(const char* name) const
-{
-    if (!file_ || (!node_ && !xpathNode_))
-        return false;
-
-    // If xpath_node contains just attribute, check against it
-    if (xpathNode_ && xpathNode_->attribute())
-        return String(xpathNode_->attribute().name()) == name;
-
-    const pugi::xml_node& node = xpathNode_ ? xpathNode_->node() : pugi::xml_node(node_);
-    return !node.attribute(name).empty();
-}
-
-String XMLElement::GetValue() const
-{
-    if (!file_ || (!node_ && !xpathNode_))
-        return String::EMPTY;
-
-    const pugi::xml_node& node = xpathNode_ ? xpathNode_->node() : pugi::xml_node(node_);
-    return String(node.child_value());
-}
-
-String XMLElement::GetAttribute(const String& name) const
-{
-    return String(GetAttributeCString(name.CString()));
-}
-
-String XMLElement::GetAttribute(const char* name) const
-{
-    return String(GetAttributeCString(name));
-}
-
-const char* XMLElement::GetAttributeCString(const char* name) const
-{
-    if (!file_ || (!node_ && !xpathNode_))
-        return nullptr;
-
-    // If xpath_node contains just attribute, return it regardless of the specified name
-    if (xpathNode_ && xpathNode_->attribute())
-        return xpathNode_->attribute().value();
-
-    const pugi::xml_node& node = xpathNode_ ? xpathNode_->node() : pugi::xml_node(node_);
-    return node.attribute(name).value();
-}
-
-String XMLElement::GetAttributeLower(const String& name) const
-{
-    return GetAttribute(name).ToLower();
-}
-
-String XMLElement::GetAttributeLower(const char* name) const
-{
-    return String(GetAttribute(name)).ToLower();
-}
-
-String XMLElement::GetAttributeUpper(const String& name) const
-{
-    return GetAttribute(name).ToUpper();
-}
-
-String XMLElement::GetAttributeUpper(const char* name) const
-{
-    return String(GetAttribute(name)).ToUpper();
-}
-
-Vector<String> XMLElement::GetAttributeNames() const
-{
-    if (!file_ || (!node_ && !xpathNode_))
-        return Vector<String>();
-
-    const pugi::xml_node& node = xpathNode_ ? xpathNode_->node() : pugi::xml_node(node_);
-    Vector<String> ret;
-
-    pugi::xml_attribute attr = node.first_attribute();
-    while (!attr.empty())
-    {
-        ret.Push(String(attr.name()));
-        attr = attr.next_attribute();
-    }
-
-    return ret;
-}
-
-bool XMLElement::GetBool(const String& name) const
-{
-    return ToBool(GetAttribute(name));
-}
-
-BoundingBox XMLElement::GetBoundingBox() const
-{
-    BoundingBox ret;
-
-    ret.min_ = GetVector3("min");
-    ret.max_ = GetVector3("max");
-    return ret;
-}
-
-PODVector<unsigned char> XMLElement::GetBuffer(const String& name) const
-{
-    PODVector<unsigned char> ret;
-    StringToBuffer(ret, GetAttribute(name));
-    return ret;
-}
-
-bool XMLElement::GetBuffer(const String& name, void* dest, unsigned size) const
-{
-    Vector<String> bytes = GetAttribute(name).Split(' ');
-    if (size < bytes.Size())
-        return false;
-
-    unsigned char* destBytes = (unsigned char*)dest;
-    for (unsigned i = 0; i < bytes.Size(); ++i)
-        destBytes[i] = (unsigned char)ToInt(bytes[i]);
-    return true;
-}
-
-Color XMLElement::GetColor(const String& name) const
-{
-    return ToColor(GetAttribute(name));
-}
-
-float XMLElement::GetFloat(const String& name) const
-{
-    return ToFloat(GetAttribute(name));
-}
-
-double XMLElement::GetDouble(const String& name) const
-{
-    return ToDouble(GetAttribute(name));
-}
-
-unsigned XMLElement::GetUInt(const String& name) const
-{
-    return ToUInt(GetAttribute(name));
-}
-
-int XMLElement::GetInt(const String& name) const
-{
-    return ToInt(GetAttribute(name));
-}
-
-unsigned long long XMLElement::GetUInt64(const String& name) const
-{
-    return ToUInt64(GetAttribute(name));
-}
-
-long long XMLElement::GetInt64(const String& name) const
-{
-    return ToInt64(GetAttribute(name));
-}
-
-IntRect XMLElement::GetIntRect(const String& name) const
-{
-    return ToIntRect(GetAttribute(name));
-}
-
-IntVector2 XMLElement::GetIntVector2(const String& name) const
-{
-    return ToIntVector2(GetAttribute(name));
-}
-
-IntVector3 XMLElement::GetIntVector3(const String& name) const
-{
-    return ToIntVector3(GetAttribute(name));
-}
-
-Quaternion XMLElement::GetQuaternion(const String& name) const
-{
-    return ToQuaternion(GetAttribute(name));
-}
-
-Rect XMLElement::GetRect(const String& name) const
-{
-    return ToRect(GetAttribute(name));
-}
-
-Variant XMLElement::GetVariant() const
-{
-    VariantType type = Variant::GetTypeFromName(GetAttribute("type"));
-    return GetVariantValue(type);
-}
-
-Variant XMLElement::GetVariantValue(VariantType type) const
-{
-    Variant ret;
-
-    if (type == VAR_RESOURCEREF)
-        ret = GetResourceRef();
-    else if (type == VAR_RESOURCEREFLIST)
-        ret = GetResourceRefList();
-    else if (type == VAR_VARIANTVECTOR)
-        ret = GetVariantVector();
-    else if (type == VAR_STRINGVECTOR)
-        ret = GetStringVector();
-    else if (type == VAR_VARIANTMAP)
-        ret = GetVariantMap();
-    else
-        ret.FromString(type, GetAttributeCString("value"));
-
-    return ret;
-}
-
-ResourceRef XMLElement::GetResourceRef() const
-{
-    ResourceRef ret;
-
-    Vector<String> values = GetAttribute("value").Split(';');
-    if (values.Size() == 2)
-    {
-        ret.type_ = values[0];
-        ret.name_ = values[1];
-    }
-
-    return ret;
-}
-
-ResourceRefList XMLElement::GetResourceRefList() const
-{
-    ResourceRefList ret;
-
-    Vector<String> values = GetAttribute("value").Split(';', true);
-    if (values.Size() >= 1)
-    {
-        ret.type_ = values[0];
-        ret.names_.Resize(values.Size() - 1);
-        for (unsigned i = 1; i < values.Size(); ++i)
-            ret.names_[i - 1] = values[i];
-    }
-
-    return ret;
-}
-
-VariantVector XMLElement::GetVariantVector() const
-{
-    VariantVector ret;
-
-    XMLElement variantElem = GetChild("variant");
-    while (variantElem)
-    {
-        ret.Push(variantElem.GetVariant());
-        variantElem = variantElem.GetNext("variant");
-    }
-
-    return ret;
-}
-
-StringVector XMLElement::GetStringVector() const
-{
-    StringVector ret;
-
-    XMLElement stringElem = GetChild("string");
-    while (stringElem)
-    {
-        ret.Push(stringElem.GetAttributeCString("value"));
-        stringElem = stringElem.GetNext("string");
-    }
-
-    return ret;
-}
-
-VariantMap XMLElement::GetVariantMap() const
-{
-    VariantMap ret;
-
-    XMLElement variantElem = GetChild("variant");
-    while (variantElem)
-    {
-        // If this is a manually edited map, user can not be expected to calculate hashes manually. Also accept "name" attribute
-        if (variantElem.HasAttribute("name"))
-            ret[StringHash(variantElem.GetAttribute("name"))] = variantElem.GetVariant();
-        else if (variantElem.HasAttribute("hash"))
-            ret[StringHash(variantElem.GetUInt("hash"))] = variantElem.GetVariant();
-
-        variantElem = variantElem.GetNext("variant");
-    }
-
-    return ret;
-}
-
-Vector2 XMLElement::GetVector2(const String& name) const
-{
-    return ToVector2(GetAttribute(name));
-}
-
-Vector3 XMLElement::GetVector3(const String& name) const
-{
-    return ToVector3(GetAttribute(name));
-}
-
-Vector4 XMLElement::GetVector4(const String& name) const
-{
-    return ToVector4(GetAttribute(name));
-}
-
-Vector4 XMLElement::GetVector(const String& name) const
-{
-    return ToVector4(GetAttribute(name), true);
-}
-
-Variant XMLElement::GetVectorVariant(const String& name) const
-{
-    return ToVectorVariant(GetAttribute(name));
-}
-
-Matrix3 XMLElement::GetMatrix3(const String& name) const
-{
-    return ToMatrix3(GetAttribute(name));
-}
-
-Matrix3x4 XMLElement::GetMatrix3x4(const String& name) const
-{
-    return ToMatrix3x4(GetAttribute(name));
-}
-
-Matrix4 XMLElement::GetMatrix4(const String& name) const
-{
-    return ToMatrix4(GetAttribute(name));
-}
-
-XMLFile* XMLElement::GetFile() const
-{
-    return file_;
-}
-
-XMLElement XMLElement::NextResult() const
-{
-    if (!xpathResultSet_ || !xpathNode_)
-        return XMLElement();
-
-    return xpathResultSet_->operator [](++xpathResultIndex_);
-}
-
-XPathResultSet::XPathResultSet() :
-    resultSet_(nullptr)
-{
-}
-
-XPathResultSet::XPathResultSet(XMLFile* file, pugi::xpath_node_set* resultSet) :
-    file_(file),
-    resultSet_(resultSet ? new pugi::xpath_node_set(resultSet->begin(), resultSet->end()) : nullptr)
-{
-    // Sort the node set in forward document order
-    if (resultSet_)
-        resultSet_->sort();
-}
-
-XPathResultSet::XPathResultSet(const XPathResultSet& rhs) :
-    file_(rhs.file_),
-    resultSet_(rhs.resultSet_ ? new pugi::xpath_node_set(rhs.resultSet_->begin(), rhs.resultSet_->end()) : nullptr)
-{
-}
-
-XPathResultSet::~XPathResultSet()
-{
-    delete resultSet_;
-    resultSet_ = nullptr;
-}
-
-XPathResultSet& XPathResultSet::operator =(const XPathResultSet& rhs)
-{
-    file_ = rhs.file_;
-    resultSet_ = rhs.resultSet_ ? new pugi::xpath_node_set(rhs.resultSet_->begin(), rhs.resultSet_->end()) : nullptr;
-    return *this;
-}
-
-XMLElement XPathResultSet::operator [](unsigned index) const
-{
-    if (!resultSet_)
-        URHO3D_LOGERRORF(
-            "Could not return result at index: %u. Most probably this is caused by the XPathResultSet not being stored in a lhs variable.",
-            index);
-
-    return resultSet_ && index < Size() ? XMLElement(file_, this, &resultSet_->operator [](index), index) : XMLElement();
-}
-
-XMLElement XPathResultSet::FirstResult()
-{
-    return operator [](0);
-}
-
-unsigned XPathResultSet::Size() const
-{
-    return resultSet_ ? (unsigned)resultSet_->size() : 0;
-}
-
-bool XPathResultSet::Empty() const
-{
-    return resultSet_ ? resultSet_->empty() : true;
-}
-
-XPathQuery::XPathQuery()
-{
-}
-
-XPathQuery::XPathQuery(const String& queryString, const String& variableString)
-{
-    SetQuery(queryString, variableString);
-}
-
-XPathQuery::~XPathQuery()
-{
-}
-
-void XPathQuery::Bind()
-{
-    // Delete previous query object and create a new one binding it with variable set
-    query_ = new pugi::xpath_query(queryString_.CString(), variables_.Get());
-}
-
-bool XPathQuery::SetVariable(const String& name, bool value)
-{
-    if (!variables_)
-        variables_ = new pugi::xpath_variable_set();
-    return variables_->set(name.CString(), value);
-}
-
-bool XPathQuery::SetVariable(const String& name, float value)
-{
-    if (!variables_)
-        variables_ = new pugi::xpath_variable_set();
-    return variables_->set(name.CString(), value);
-}
-
-bool XPathQuery::SetVariable(const String& name, const String& value)
-{
-    return SetVariable(name.CString(), value.CString());
-}
-
-bool XPathQuery::SetVariable(const char* name, const char* value)
-{
-    if (!variables_)
-        variables_ = new pugi::xpath_variable_set();
-    return variables_->set(name, value);
-}
-
-bool XPathQuery::SetVariable(const String& name, const XPathResultSet& value)
-{
-    if (!variables_)
-        variables_ = new pugi::xpath_variable_set();
-
-    pugi::xpath_node_set* nodeSet = value.GetXPathNodeSet();
-    if (!nodeSet)
-        return false;
-
-    return variables_->set(name.CString(), *nodeSet);
-}
-
-bool XPathQuery::SetQuery(const String& queryString, const String& variableString, bool bind)
-{
-    if (!variableString.Empty())
-    {
-        Clear();
-        variables_ = new pugi::xpath_variable_set();
-
-        // Parse the variable string having format "name1:type1,name2:type2,..." where type is one of "Bool", "Float", "String", "ResultSet"
-        Vector<String> vars = variableString.Split(',');
-        for (Vector<String>::ConstIterator i = vars.Begin(); i != vars.End(); ++i)
-        {
-            Vector<String> tokens = i->Trimmed().Split(':');
-            if (tokens.Size() != 2)
-                continue;
-
-            pugi::xpath_value_type type;
-            if (tokens[1] == "Bool")
-                type = pugi::xpath_type_boolean;
-            else if (tokens[1] == "Float")
-                type = pugi::xpath_type_number;
-            else if (tokens[1] == "String")
-                type = pugi::xpath_type_string;
-            else if (tokens[1] == "ResultSet")
-                type = pugi::xpath_type_node_set;
-            else
-                return false;
-
-            if (!variables_->add(tokens[0].CString(), type))
-                return false;
-        }
-    }
-
-    queryString_ = queryString;
-
-    if (bind)
-        Bind();
-
-    return true;
-}
-
-void XPathQuery::Clear()
-{
-    queryString_.Clear();
-
-    variables_.Reset();
-    query_.Reset();
-}
-
-bool XPathQuery::EvaluateToBool(XMLElement element) const
-{
-    if (!query_ || ((!element.GetFile() || !element.GetNode()) && !element.GetXPathNode()))
-        return false;
-
-    const pugi::xml_node& node = element.GetXPathNode() ? element.GetXPathNode()->node() : pugi::xml_node(element.GetNode());
-    return query_->evaluate_boolean(node);
-}
-
-float XPathQuery::EvaluateToFloat(XMLElement element) const
-{
-    if (!query_ || ((!element.GetFile() || !element.GetNode()) && !element.GetXPathNode()))
-        return 0.0f;
-
-    const pugi::xml_node& node = element.GetXPathNode() ? element.GetXPathNode()->node() : pugi::xml_node(element.GetNode());
-    return (float)query_->evaluate_number(node);
-}
-
-String XPathQuery::EvaluateToString(XMLElement element) const
-{
-    if (!query_ || ((!element.GetFile() || !element.GetNode()) && !element.GetXPathNode()))
-        return String::EMPTY;
-
-    const pugi::xml_node& node = element.GetXPathNode() ? element.GetXPathNode()->node() : pugi::xml_node(element.GetNode());
-    String result;
-    // First call get the size
-    result.Reserve((unsigned)query_->evaluate_string(nullptr, 0, node));
-    // Second call get the actual string
-    query_->evaluate_string(const_cast<pugi::char_t*>(result.CString()), result.Capacity(), node);
-    return result;
-}
-
-XPathResultSet XPathQuery::Evaluate(XMLElement element) const
-{
-    if (!query_ || ((!element.GetFile() || !element.GetNode()) && !element.GetXPathNode()))
-        return XPathResultSet();
-
-    const pugi::xml_node& node = element.GetXPathNode() ? element.GetXPathNode()->node() : pugi::xml_node(element.GetNode());
-    pugi::xpath_node_set result = query_->evaluate_node_set(node);
-    return XPathResultSet(element.GetFile(), &result);
-}
-
-}
+//
+// Copyright (c) 2008-2017 the Urho3D project.
+//
+// Permission is hereby granted, free of charge, to any person obtaining a copy
+// of this software and associated documentation files (the "Software"), to deal
+// in the Software without restriction, including without limitation the rights
+// to use, copy, modify, merge, publish, distribute, sublicense, and/or sell
+// copies of the Software, and to permit persons to whom the Software is
+// furnished to do so, subject to the following conditions:
+//
+// The above copyright notice and this permission notice shall be included in
+// all copies or substantial portions of the Software.
+//
+// THE SOFTWARE IS PROVIDED "AS IS", WITHOUT WARRANTY OF ANY KIND, EXPRESS OR
+// IMPLIED, INCLUDING BUT NOT LIMITED TO THE WARRANTIES OF MERCHANTABILITY,
+// FITNESS FOR A PARTICULAR PURPOSE AND NONINFRINGEMENT. IN NO EVENT SHALL THE
+// AUTHORS OR COPYRIGHT HOLDERS BE LIABLE FOR ANY CLAIM, DAMAGES OR OTHER
+// LIABILITY, WHETHER IN AN ACTION OF CONTRACT, TORT OR OTHERWISE, ARISING FROM,
+// OUT OF OR IN CONNECTION WITH THE SOFTWARE OR THE USE OR OTHER DEALINGS IN
+// THE SOFTWARE.
+//
+
+#include "../Precompiled.h"
+
+#include "../Core/Context.h"
+#include "../IO/Log.h"
+#include "../Resource/XMLFile.h"
+
+#include <PugiXml/pugixml.hpp>
+
+#include "../DebugNew.h"
+
+namespace Urho3D
+{
+
+const XMLElement XMLElement::EMPTY;
+
+XMLElement::XMLElement() :
+    node_(nullptr),
+    xpathResultSet_(nullptr),
+    xpathNode_(nullptr),
+    xpathResultIndex_(0)
+{
+}
+
+XMLElement::XMLElement(XMLFile* file, pugi::xml_node_struct* node) :
+    file_(file),
+    node_(node),
+    xpathResultSet_(nullptr),
+    xpathNode_(nullptr),
+    xpathResultIndex_(0)
+{
+}
+
+XMLElement::XMLElement(XMLFile* file, const XPathResultSet* resultSet, const pugi::xpath_node* xpathNode,
+    unsigned xpathResultIndex) :
+    file_(file),
+    node_(nullptr),
+    xpathResultSet_(resultSet),
+    xpathNode_(resultSet ? xpathNode : (xpathNode ? new pugi::xpath_node(*xpathNode) : nullptr)),
+    xpathResultIndex_(xpathResultIndex)
+{
+}
+
+XMLElement::XMLElement(const XMLElement& rhs) :
+    file_(rhs.file_),
+    node_(rhs.node_),
+    xpathResultSet_(rhs.xpathResultSet_),
+    xpathNode_(rhs.xpathResultSet_ ? rhs.xpathNode_ : (rhs.xpathNode_ ? new pugi::xpath_node(*rhs.xpathNode_) : nullptr)),
+    xpathResultIndex_(rhs.xpathResultIndex_)
+{
+}
+
+XMLElement::~XMLElement()
+{
+    // XMLElement class takes the ownership of a single xpath_node object, so destruct it now
+    if (!xpathResultSet_ && xpathNode_)
+    {
+        delete xpathNode_;
+        xpathNode_ = nullptr;
+    }
+}
+
+XMLElement& XMLElement::operator =(const XMLElement& rhs)
+{
+    file_ = rhs.file_;
+    node_ = rhs.node_;
+    xpathResultSet_ = rhs.xpathResultSet_;
+    xpathNode_ = rhs.xpathResultSet_ ? rhs.xpathNode_ : (rhs.xpathNode_ ? new pugi::xpath_node(*rhs.xpathNode_) : nullptr);
+    xpathResultIndex_ = rhs.xpathResultIndex_;
+    return *this;
+}
+
+XMLElement XMLElement::CreateChild(const String& name)
+{
+    return CreateChild(name.CString());
+}
+
+XMLElement XMLElement::CreateChild(const char* name)
+{
+    if (!file_ || (!node_ && !xpathNode_))
+        return XMLElement();
+
+    const pugi::xml_node& node = xpathNode_ ? xpathNode_->node() : pugi::xml_node(node_);
+    pugi::xml_node child = const_cast<pugi::xml_node&>(node).append_child(name);
+    return XMLElement(file_, child.internal_object());
+}
+
+XMLElement XMLElement::GetOrCreateChild(const String& name)
+{
+    XMLElement child = GetChild(name);
+    if (child.NotNull())
+        return child;
+    else
+        return CreateChild(name);
+}
+
+XMLElement XMLElement::GetOrCreateChild(const char* name)
+{
+    XMLElement child = GetChild(name);
+    if (child.NotNull())
+        return child;
+    else
+        return CreateChild(name);
+}
+
+bool XMLElement::AppendChild(XMLElement element, bool asCopy)
+{
+    if (!element.file_ || (!element.node_ && !element.xpathNode_) || !file_ || (!node_ && !xpathNode_))
+        return false;
+
+    pugi::xml_node node = xpathNode_ ? xpathNode_->node() : pugi::xml_node(node_);
+    const pugi::xml_node& child = element.xpathNode_ ? element.xpathNode_->node() : pugi::xml_node(element.node_);
+
+    if (asCopy)
+        node.append_copy(child);
+    else
+        node.append_move(child);
+    return true;
+}
+
+bool XMLElement::Remove()
+{
+    return GetParent().RemoveChild(*this);
+}
+
+bool XMLElement::RemoveChild(const XMLElement& element)
+{
+    if (!element.file_ || (!element.node_ && !element.xpathNode_) || !file_ || (!node_ && !xpathNode_))
+        return false;
+
+    const pugi::xml_node& node = xpathNode_ ? xpathNode_->node() : pugi::xml_node(node_);
+    const pugi::xml_node& child = element.xpathNode_ ? element.xpathNode_->node() : pugi::xml_node(element.node_);
+    return const_cast<pugi::xml_node&>(node).remove_child(child);
+}
+
+bool XMLElement::RemoveChild(const String& name)
+{
+    return RemoveChild(name.CString());
+}
+
+bool XMLElement::RemoveChild(const char* name)
+{
+    if (!file_ || (!node_ && !xpathNode_))
+        return false;
+
+    const pugi::xml_node& node = xpathNode_ ? xpathNode_->node() : pugi::xml_node(node_);
+    return const_cast<pugi::xml_node&>(node).remove_child(name);
+}
+
+bool XMLElement::RemoveChildren(const String& name)
+{
+    return RemoveChildren(name.CString());
+}
+
+bool XMLElement::RemoveChildren(const char* name)
+{
+    if ((!file_ || !node_) && !xpathNode_)
+        return false;
+
+    const pugi::xml_node& node = xpathNode_ ? xpathNode_->node() : pugi::xml_node(node_);
+    if (!String::CStringLength(name))
+    {
+        for (;;)
+        {
+            pugi::xml_node child = node.last_child();
+            if (child.empty())
+                break;
+            const_cast<pugi::xml_node&>(node).remove_child(child);
+        }
+    }
+    else
+    {
+        for (;;)
+        {
+            pugi::xml_node child = node.child(name);
+            if (child.empty())
+                break;
+            const_cast<pugi::xml_node&>(node).remove_child(child);
+        }
+    }
+
+    return true;
+}
+
+bool XMLElement::RemoveAttribute(const String& name)
+{
+    return RemoveAttribute(name.CString());
+}
+
+bool XMLElement::RemoveAttribute(const char* name)
+{
+    if (!file_ || (!node_ && !xpathNode_))
+        return false;
+
+    // If xpath_node contains just attribute, remove it regardless of the specified name
+    if (xpathNode_ && xpathNode_->attribute())
+        return xpathNode_->parent().remove_attribute(
+            xpathNode_->attribute());  // In attribute context, xpath_node's parent is the parent node of the attribute itself
+
+    const pugi::xml_node& node = xpathNode_ ? xpathNode_->node() : pugi::xml_node(node_);
+    return const_cast<pugi::xml_node&>(node).remove_attribute(node.attribute(name));
+}
+
+XMLElement XMLElement::SelectSingle(const String& query, pugi::xpath_variable_set* variables) const
+{
+    if (!file_ || (!node_ && !xpathNode_))
+        return XMLElement();
+
+    const pugi::xml_node& node = xpathNode_ ? xpathNode_->node() : pugi::xml_node(node_);
+    pugi::xpath_node result = node.select_single_node(query.CString(), variables);
+    return XMLElement(file_, nullptr, &result, 0);
+}
+
+XMLElement XMLElement::SelectSinglePrepared(const XPathQuery& query) const
+{
+    if (!file_ || (!node_ && !xpathNode_ && !query.GetXPathQuery()))
+        return XMLElement();
+
+    const pugi::xml_node& node = xpathNode_ ? xpathNode_->node() : pugi::xml_node(node_);
+    pugi::xpath_node result = node.select_single_node(*query.GetXPathQuery());
+    return XMLElement(file_, nullptr, &result, 0);
+}
+
+XPathResultSet XMLElement::Select(const String& query, pugi::xpath_variable_set* variables) const
+{
+    if (!file_ || (!node_ && !xpathNode_))
+        return XPathResultSet();
+
+    const pugi::xml_node& node = xpathNode_ ? xpathNode_->node() : pugi::xml_node(node_);
+    pugi::xpath_node_set result = node.select_nodes(query.CString(), variables);
+    return XPathResultSet(file_, &result);
+}
+
+XPathResultSet XMLElement::SelectPrepared(const XPathQuery& query) const
+{
+    if (!file_ || (!node_ && !xpathNode_ && query.GetXPathQuery()))
+        return XPathResultSet();
+
+    const pugi::xml_node& node = xpathNode_ ? xpathNode_->node() : pugi::xml_node(node_);
+    pugi::xpath_node_set result = node.select_nodes(*query.GetXPathQuery());
+    return XPathResultSet(file_, &result);
+}
+
+bool XMLElement::SetValue(const String& value)
+{
+    return SetValue(value.CString());
+}
+
+bool XMLElement::SetValue(const char* value)
+{
+    if (!file_ || (!node_ && !xpathNode_))
+        return false;
+
+    const pugi::xml_node& node = xpathNode_ ? xpathNode_->node() : pugi::xml_node(node_);
+
+    // Search for existing value first
+    for (pugi::xml_node child = node.first_child(); child; child = child.next_sibling())
+    {
+        if (child.type() == pugi::node_pcdata)
+            return const_cast<pugi::xml_node&>(child).set_value(value);
+    }
+
+    // If no previous value found, append new
+    return const_cast<pugi::xml_node&>(node).append_child(pugi::node_pcdata).set_value(value);
+}
+
+bool XMLElement::SetAttribute(const String& name, const String& value)
+{
+    return SetAttribute(name.CString(), value.CString());
+}
+
+bool XMLElement::SetAttribute(const char* name, const char* value)
+{
+    if (!file_ || (!node_ && !xpathNode_))
+        return false;
+
+    // If xpath_node contains just attribute, set its value regardless of the specified name
+    if (xpathNode_ && xpathNode_->attribute())
+        return xpathNode_->attribute().set_value(value);
+
+    const pugi::xml_node& node = xpathNode_ ? xpathNode_->node() : pugi::xml_node(node_);
+    pugi::xml_attribute attr = node.attribute(name);
+    if (attr.empty())
+        attr = const_cast<pugi::xml_node&>(node).append_attribute(name);
+    return attr.set_value(value);
+}
+
+bool XMLElement::SetAttribute(const String& value)
+{
+    return SetAttribute(value.CString());
+}
+
+bool XMLElement::SetAttribute(const char* value)
+{
+    // If xpath_node contains just attribute, set its value
+    return xpathNode_ && xpathNode_->attribute() && xpathNode_->attribute().set_value(value);
+}
+
+bool XMLElement::SetBool(const String& name, bool value)
+{
+    return SetAttribute(name, String(value));
+}
+
+bool XMLElement::SetBoundingBox(const BoundingBox& value)
+{
+    if (!SetVector3("min", value.min_))
+        return false;
+    return SetVector3("max", value.max_);
+}
+
+bool XMLElement::SetBuffer(const String& name, const void* data, unsigned size)
+{
+    String dataStr;
+    BufferToString(dataStr, data, size);
+    return SetAttribute(name, dataStr);
+}
+
+bool XMLElement::SetBuffer(const String& name, const PODVector<unsigned char>& value)
+{
+    if (!value.Size())
+        return SetAttribute(name, String::EMPTY);
+    else
+        return SetBuffer(name, &value[0], value.Size());
+}
+
+bool XMLElement::SetColor(const String& name, const Color& value)
+{
+    return SetAttribute(name, value.ToString());
+}
+
+bool XMLElement::SetFloat(const String& name, float value)
+{
+    return SetAttribute(name, String(value));
+}
+
+bool XMLElement::SetDouble(const String& name, double value)
+{
+    return SetAttribute(name, String(value));
+}
+
+bool XMLElement::SetUInt(const String& name, unsigned value)
+{
+    return SetAttribute(name, String(value));
+}
+
+bool XMLElement::SetInt(const String& name, int value)
+{
+    return SetAttribute(name, String(value));
+}
+
+bool XMLElement::SetUInt64(const String& name, unsigned long long value)
+{
+    return SetAttribute(name, String(value));
+}
+
+bool XMLElement::SetInt64(const String& name, long long value)
+{
+    return SetAttribute(name, String(value));
+}
+
+bool XMLElement::SetIntRect(const String& name, const IntRect& value)
+{
+    return SetAttribute(name, value.ToString());
+}
+
+bool XMLElement::SetIntVector2(const String& name, const IntVector2& value)
+{
+    return SetAttribute(name, value.ToString());
+}
+
+bool XMLElement::SetIntVector3(const String& name, const IntVector3& value)
+{
+    return SetAttribute(name, value.ToString());
+}
+
+bool XMLElement::SetRect(const String& name, const Rect& value)
+{
+    return SetAttribute(name, value.ToString());
+}
+
+bool XMLElement::SetQuaternion(const String& name, const Quaternion& value)
+{
+    return SetAttribute(name, value.ToString());
+}
+
+bool XMLElement::SetString(const String& name, const String& value)
+{
+    return SetAttribute(name, value);
+}
+
+bool XMLElement::SetVariant(const Variant& value)
+{
+    if (!SetAttribute("type", value.GetTypeName()))
+        return false;
+
+    return SetVariantValue(value);
+}
+
+bool XMLElement::SetVariantValue(const Variant& value)
+{
+    switch (value.GetType())
+    {
+    case VAR_RESOURCEREF:
+        return SetResourceRef(value.GetResourceRef());
+
+    case VAR_RESOURCEREFLIST:
+        return SetResourceRefList(value.GetResourceRefList());
+
+    case VAR_VARIANTVECTOR:
+        return SetVariantVector(value.GetVariantVector());
+
+    case VAR_STRINGVECTOR:
+        return SetStringVector(value.GetStringVector());
+
+    case VAR_VARIANTMAP:
+        return SetVariantMap(value.GetVariantMap());
+
+    default:
+        return SetAttribute("value", value.ToString().CString());
+    }
+}
+
+bool XMLElement::SetResourceRef(const ResourceRef& value)
+{
+    if (!file_ || (!node_ && !xpathNode_))
+        return false;
+
+    // Need the context to query for the type
+    Context* context = file_->GetContext();
+
+    return SetAttribute("value", String(context->GetTypeName(value.type_)) + ";" + value.name_);
+}
+
+bool XMLElement::SetResourceRefList(const ResourceRefList& value)
+{
+    if (!file_ || (!node_ && !xpathNode_))
+        return false;
+
+    // Need the context to query for the type
+    Context* context = file_->GetContext();
+
+    String str(context->GetTypeName(value.type_));
+    for (unsigned i = 0; i < value.names_.Size(); ++i)
+    {
+        str += ";";
+        str += value.names_[i];
+    }
+
+    return SetAttribute("value", str.CString());
+}
+
+bool XMLElement::SetVariantVector(const VariantVector& value)
+{
+    // Must remove all existing variant child elements (if they exist) to not cause confusion
+    if (!RemoveChildren("variant"))
+        return false;
+
+    for (VariantVector::ConstIterator i = value.Begin(); i != value.End(); ++i)
+    {
+        XMLElement variantElem = CreateChild("variant");
+        if (!variantElem)
+            return false;
+        variantElem.SetVariant(*i);
+    }
+
+    return true;
+}
+
+bool XMLElement::SetStringVector(const StringVector& value)
+{
+    if (!RemoveChildren("string"))
+        return false;
+
+    for (StringVector::ConstIterator i = value.Begin(); i != value.End(); ++i)
+    {
+        XMLElement stringElem = CreateChild("string");
+        if (!stringElem)
+            return false;
+        stringElem.SetAttribute("value", *i);
+    }
+
+    return true;
+}
+
+bool XMLElement::SetVariantMap(const VariantMap& value)
+{
+    if (!RemoveChildren("variant"))
+        return false;
+
+    for (VariantMap::ConstIterator i = value.Begin(); i != value.End(); ++i)
+    {
+        XMLElement variantElem = CreateChild("variant");
+        if (!variantElem)
+            return false;
+        variantElem.SetUInt("hash", i->first_.Value());
+        variantElem.SetVariant(i->second_);
+    }
+
+    return true;
+}
+
+bool XMLElement::SetVector2(const String& name, const Vector2& value)
+{
+    return SetAttribute(name, value.ToString());
+}
+
+bool XMLElement::SetVector3(const String& name, const Vector3& value)
+{
+    return SetAttribute(name, value.ToString());
+}
+
+bool XMLElement::SetVector4(const String& name, const Vector4& value)
+{
+    return SetAttribute(name, value.ToString());
+}
+
+bool XMLElement::SetVectorVariant(const String& name, const Variant& value)
+{
+    VariantType type = value.GetType();
+    if (type == VAR_FLOAT || type == VAR_VECTOR2 || type == VAR_VECTOR3 || type == VAR_VECTOR4 || type == VAR_MATRIX3 ||
+        type == VAR_MATRIX3X4 || type == VAR_MATRIX4)
+        return SetAttribute(name, value.ToString());
+    else
+        return false;
+}
+
+bool XMLElement::SetMatrix3(const String& name, const Matrix3& value)
+{
+    return SetAttribute(name, value.ToString());
+}
+
+bool XMLElement::SetMatrix3x4(const String& name, const Matrix3x4& value)
+{
+    return SetAttribute(name, value.ToString());
+}
+
+bool XMLElement::SetMatrix4(const String& name, const Matrix4& value)
+{
+    return SetAttribute(name, value.ToString());
+}
+
+bool XMLElement::IsNull() const
+{
+    return !NotNull();
+}
+
+bool XMLElement::NotNull() const
+{
+    return node_ || (xpathNode_ && !xpathNode_->operator !());
+}
+
+XMLElement::operator bool() const
+{
+    return NotNull();
+}
+
+String XMLElement::GetName() const
+{
+    if ((!file_ || !node_) && !xpathNode_)
+        return String();
+
+    // If xpath_node contains just attribute, return its name instead
+    if (xpathNode_ && xpathNode_->attribute())
+        return String(xpathNode_->attribute().name());
+
+    const pugi::xml_node& node = xpathNode_ ? xpathNode_->node() : pugi::xml_node(node_);
+    return String(node.name());
+}
+
+bool XMLElement::HasChild(const String& name) const
+{
+    return HasChild(name.CString());
+}
+
+bool XMLElement::HasChild(const char* name) const
+{
+    if (!file_ || (!node_ && !xpathNode_))
+        return false;
+
+    const pugi::xml_node& node = xpathNode_ ? xpathNode_->node() : pugi::xml_node(node_);
+    return !node.child(name).empty();
+}
+
+XMLElement XMLElement::GetChild(const String& name) const
+{
+    return GetChild(name.CString());
+}
+
+XMLElement XMLElement::GetChild(const char* name) const
+{
+    if (!file_ || (!node_ && !xpathNode_))
+        return XMLElement();
+
+    const pugi::xml_node& node = xpathNode_ ? xpathNode_->node() : pugi::xml_node(node_);
+    if (!String::CStringLength(name))
+        return XMLElement(file_, node.first_child().internal_object());
+    else
+        return XMLElement(file_, node.child(name).internal_object());
+}
+
+XMLElement XMLElement::GetNext(const String& name) const
+{
+    return GetNext(name.CString());
+}
+
+XMLElement XMLElement::GetNext(const char* name) const
+{
+    if (!file_ || (!node_ && !xpathNode_))
+        return XMLElement();
+
+    const pugi::xml_node& node = xpathNode_ ? xpathNode_->node() : pugi::xml_node(node_);
+    if (!String::CStringLength(name))
+        return XMLElement(file_, node.next_sibling().internal_object());
+    else
+        return XMLElement(file_, node.next_sibling(name).internal_object());
+}
+
+XMLElement XMLElement::GetParent() const
+{
+    if (!file_ || (!node_ && !xpathNode_))
+        return XMLElement();
+
+    const pugi::xml_node& node = xpathNode_ ? xpathNode_->node() : pugi::xml_node(node_);
+    return XMLElement(file_, node.parent().internal_object());
+}
+
+unsigned XMLElement::GetNumAttributes() const
+{
+    if (!file_ || (!node_ && !xpathNode_))
+        return 0;
+
+    const pugi::xml_node& node = xpathNode_ ? xpathNode_->node() : pugi::xml_node(node_);
+    unsigned ret = 0;
+
+    pugi::xml_attribute attr = node.first_attribute();
+    while (!attr.empty())
+    {
+        ++ret;
+        attr = attr.next_attribute();
+    }
+
+    return ret;
+}
+
+bool XMLElement::HasAttribute(const String& name) const
+{
+    return HasAttribute(name.CString());
+}
+
+bool XMLElement::HasAttribute(const char* name) const
+{
+    if (!file_ || (!node_ && !xpathNode_))
+        return false;
+
+    // If xpath_node contains just attribute, check against it
+    if (xpathNode_ && xpathNode_->attribute())
+        return String(xpathNode_->attribute().name()) == name;
+
+    const pugi::xml_node& node = xpathNode_ ? xpathNode_->node() : pugi::xml_node(node_);
+    return !node.attribute(name).empty();
+}
+
+String XMLElement::GetValue() const
+{
+    if (!file_ || (!node_ && !xpathNode_))
+        return String::EMPTY;
+
+    const pugi::xml_node& node = xpathNode_ ? xpathNode_->node() : pugi::xml_node(node_);
+    return String(node.child_value());
+}
+
+String XMLElement::GetAttribute(const String& name) const
+{
+    return String(GetAttributeCString(name.CString()));
+}
+
+String XMLElement::GetAttribute(const char* name) const
+{
+    return String(GetAttributeCString(name));
+}
+
+const char* XMLElement::GetAttributeCString(const char* name) const
+{
+    if (!file_ || (!node_ && !xpathNode_))
+        return nullptr;
+
+    // If xpath_node contains just attribute, return it regardless of the specified name
+    if (xpathNode_ && xpathNode_->attribute())
+        return xpathNode_->attribute().value();
+
+    const pugi::xml_node& node = xpathNode_ ? xpathNode_->node() : pugi::xml_node(node_);
+    return node.attribute(name).value();
+}
+
+String XMLElement::GetAttributeLower(const String& name) const
+{
+    return GetAttribute(name).ToLower();
+}
+
+String XMLElement::GetAttributeLower(const char* name) const
+{
+    return String(GetAttribute(name)).ToLower();
+}
+
+String XMLElement::GetAttributeUpper(const String& name) const
+{
+    return GetAttribute(name).ToUpper();
+}
+
+String XMLElement::GetAttributeUpper(const char* name) const
+{
+    return String(GetAttribute(name)).ToUpper();
+}
+
+Vector<String> XMLElement::GetAttributeNames() const
+{
+    if (!file_ || (!node_ && !xpathNode_))
+        return Vector<String>();
+
+    const pugi::xml_node& node = xpathNode_ ? xpathNode_->node() : pugi::xml_node(node_);
+    Vector<String> ret;
+
+    pugi::xml_attribute attr = node.first_attribute();
+    while (!attr.empty())
+    {
+        ret.Push(String(attr.name()));
+        attr = attr.next_attribute();
+    }
+
+    return ret;
+}
+
+bool XMLElement::GetBool(const String& name) const
+{
+    return ToBool(GetAttribute(name));
+}
+
+BoundingBox XMLElement::GetBoundingBox() const
+{
+    BoundingBox ret;
+
+    ret.min_ = GetVector3("min");
+    ret.max_ = GetVector3("max");
+    return ret;
+}
+
+PODVector<unsigned char> XMLElement::GetBuffer(const String& name) const
+{
+    PODVector<unsigned char> ret;
+    StringToBuffer(ret, GetAttribute(name));
+    return ret;
+}
+
+bool XMLElement::GetBuffer(const String& name, void* dest, unsigned size) const
+{
+    Vector<String> bytes = GetAttribute(name).Split(' ');
+    if (size < bytes.Size())
+        return false;
+
+    unsigned char* destBytes = (unsigned char*)dest;
+    for (unsigned i = 0; i < bytes.Size(); ++i)
+        destBytes[i] = (unsigned char)ToInt(bytes[i]);
+    return true;
+}
+
+Color XMLElement::GetColor(const String& name) const
+{
+    return ToColor(GetAttribute(name));
+}
+
+float XMLElement::GetFloat(const String& name) const
+{
+    return ToFloat(GetAttribute(name));
+}
+
+double XMLElement::GetDouble(const String& name) const
+{
+    return ToDouble(GetAttribute(name));
+}
+
+unsigned XMLElement::GetUInt(const String& name) const
+{
+    return ToUInt(GetAttribute(name));
+}
+
+int XMLElement::GetInt(const String& name) const
+{
+    return ToInt(GetAttribute(name));
+}
+
+unsigned long long XMLElement::GetUInt64(const String& name) const
+{
+    return ToUInt64(GetAttribute(name));
+}
+
+long long XMLElement::GetInt64(const String& name) const
+{
+    return ToInt64(GetAttribute(name));
+}
+
+IntRect XMLElement::GetIntRect(const String& name) const
+{
+    return ToIntRect(GetAttribute(name));
+}
+
+IntVector2 XMLElement::GetIntVector2(const String& name) const
+{
+    return ToIntVector2(GetAttribute(name));
+}
+
+IntVector3 XMLElement::GetIntVector3(const String& name) const
+{
+    return ToIntVector3(GetAttribute(name));
+}
+
+Quaternion XMLElement::GetQuaternion(const String& name) const
+{
+    return ToQuaternion(GetAttribute(name));
+}
+
+Rect XMLElement::GetRect(const String& name) const
+{
+    return ToRect(GetAttribute(name));
+}
+
+Variant XMLElement::GetVariant() const
+{
+    VariantType type = Variant::GetTypeFromName(GetAttribute("type"));
+    return GetVariantValue(type);
+}
+
+Variant XMLElement::GetVariantValue(VariantType type) const
+{
+    Variant ret;
+
+    if (type == VAR_RESOURCEREF)
+        ret = GetResourceRef();
+    else if (type == VAR_RESOURCEREFLIST)
+        ret = GetResourceRefList();
+    else if (type == VAR_VARIANTVECTOR)
+        ret = GetVariantVector();
+    else if (type == VAR_STRINGVECTOR)
+        ret = GetStringVector();
+    else if (type == VAR_VARIANTMAP)
+        ret = GetVariantMap();
+    else
+        ret.FromString(type, GetAttributeCString("value"));
+
+    return ret;
+}
+
+ResourceRef XMLElement::GetResourceRef() const
+{
+    ResourceRef ret;
+
+    Vector<String> values = GetAttribute("value").Split(';');
+    if (values.Size() == 2)
+    {
+        ret.type_ = values[0];
+        ret.name_ = values[1];
+    }
+
+    return ret;
+}
+
+ResourceRefList XMLElement::GetResourceRefList() const
+{
+    ResourceRefList ret;
+
+    Vector<String> values = GetAttribute("value").Split(';', true);
+    if (values.Size() >= 1)
+    {
+        ret.type_ = values[0];
+        ret.names_.Resize(values.Size() - 1);
+        for (unsigned i = 1; i < values.Size(); ++i)
+            ret.names_[i - 1] = values[i];
+    }
+
+    return ret;
+}
+
+VariantVector XMLElement::GetVariantVector() const
+{
+    VariantVector ret;
+
+    XMLElement variantElem = GetChild("variant");
+    while (variantElem)
+    {
+        ret.Push(variantElem.GetVariant());
+        variantElem = variantElem.GetNext("variant");
+    }
+
+    return ret;
+}
+
+StringVector XMLElement::GetStringVector() const
+{
+    StringVector ret;
+
+    XMLElement stringElem = GetChild("string");
+    while (stringElem)
+    {
+        ret.Push(stringElem.GetAttributeCString("value"));
+        stringElem = stringElem.GetNext("string");
+    }
+
+    return ret;
+}
+
+VariantMap XMLElement::GetVariantMap() const
+{
+    VariantMap ret;
+
+    XMLElement variantElem = GetChild("variant");
+    while (variantElem)
+    {
+        // If this is a manually edited map, user can not be expected to calculate hashes manually. Also accept "name" attribute
+        if (variantElem.HasAttribute("name"))
+            ret[StringHash(variantElem.GetAttribute("name"))] = variantElem.GetVariant();
+        else if (variantElem.HasAttribute("hash"))
+            ret[StringHash(variantElem.GetUInt("hash"))] = variantElem.GetVariant();
+
+        variantElem = variantElem.GetNext("variant");
+    }
+
+    return ret;
+}
+
+Vector2 XMLElement::GetVector2(const String& name) const
+{
+    return ToVector2(GetAttribute(name));
+}
+
+Vector3 XMLElement::GetVector3(const String& name) const
+{
+    return ToVector3(GetAttribute(name));
+}
+
+Vector4 XMLElement::GetVector4(const String& name) const
+{
+    return ToVector4(GetAttribute(name));
+}
+
+Vector4 XMLElement::GetVector(const String& name) const
+{
+    return ToVector4(GetAttribute(name), true);
+}
+
+Variant XMLElement::GetVectorVariant(const String& name) const
+{
+    return ToVectorVariant(GetAttribute(name));
+}
+
+Matrix3 XMLElement::GetMatrix3(const String& name) const
+{
+    return ToMatrix3(GetAttribute(name));
+}
+
+Matrix3x4 XMLElement::GetMatrix3x4(const String& name) const
+{
+    return ToMatrix3x4(GetAttribute(name));
+}
+
+Matrix4 XMLElement::GetMatrix4(const String& name) const
+{
+    return ToMatrix4(GetAttribute(name));
+}
+
+XMLFile* XMLElement::GetFile() const
+{
+    return file_;
+}
+
+XMLElement XMLElement::NextResult() const
+{
+    if (!xpathResultSet_ || !xpathNode_)
+        return XMLElement();
+
+    return xpathResultSet_->operator [](++xpathResultIndex_);
+}
+
+XPathResultSet::XPathResultSet() :
+    resultSet_(nullptr)
+{
+}
+
+XPathResultSet::XPathResultSet(XMLFile* file, pugi::xpath_node_set* resultSet) :
+    file_(file),
+    resultSet_(resultSet ? new pugi::xpath_node_set(resultSet->begin(), resultSet->end()) : nullptr)
+{
+    // Sort the node set in forward document order
+    if (resultSet_)
+        resultSet_->sort();
+}
+
+XPathResultSet::XPathResultSet(const XPathResultSet& rhs) :
+    file_(rhs.file_),
+    resultSet_(rhs.resultSet_ ? new pugi::xpath_node_set(rhs.resultSet_->begin(), rhs.resultSet_->end()) : nullptr)
+{
+}
+
+XPathResultSet::~XPathResultSet()
+{
+    delete resultSet_;
+    resultSet_ = nullptr;
+}
+
+XPathResultSet& XPathResultSet::operator =(const XPathResultSet& rhs)
+{
+    file_ = rhs.file_;
+    resultSet_ = rhs.resultSet_ ? new pugi::xpath_node_set(rhs.resultSet_->begin(), rhs.resultSet_->end()) : nullptr;
+    return *this;
+}
+
+XMLElement XPathResultSet::operator [](unsigned index) const
+{
+    if (!resultSet_)
+        URHO3D_LOGERRORF(
+            "Could not return result at index: %u. Most probably this is caused by the XPathResultSet not being stored in a lhs variable.",
+            index);
+
+    return resultSet_ && index < Size() ? XMLElement(file_, this, &resultSet_->operator [](index), index) : XMLElement();
+}
+
+XMLElement XPathResultSet::FirstResult()
+{
+    return operator [](0);
+}
+
+unsigned XPathResultSet::Size() const
+{
+    return resultSet_ ? (unsigned)resultSet_->size() : 0;
+}
+
+bool XPathResultSet::Empty() const
+{
+    return resultSet_ ? resultSet_->empty() : true;
+}
+
+XPathQuery::XPathQuery()
+{
+}
+
+XPathQuery::XPathQuery(const String& queryString, const String& variableString)
+{
+    SetQuery(queryString, variableString);
+}
+
+XPathQuery::~XPathQuery()
+{
+}
+
+void XPathQuery::Bind()
+{
+    // Delete previous query object and create a new one binding it with variable set
+    query_ = new pugi::xpath_query(queryString_.CString(), variables_.Get());
+}
+
+bool XPathQuery::SetVariable(const String& name, bool value)
+{
+    if (!variables_)
+        variables_ = new pugi::xpath_variable_set();
+    return variables_->set(name.CString(), value);
+}
+
+bool XPathQuery::SetVariable(const String& name, float value)
+{
+    if (!variables_)
+        variables_ = new pugi::xpath_variable_set();
+    return variables_->set(name.CString(), value);
+}
+
+bool XPathQuery::SetVariable(const String& name, const String& value)
+{
+    return SetVariable(name.CString(), value.CString());
+}
+
+bool XPathQuery::SetVariable(const char* name, const char* value)
+{
+    if (!variables_)
+        variables_ = new pugi::xpath_variable_set();
+    return variables_->set(name, value);
+}
+
+bool XPathQuery::SetVariable(const String& name, const XPathResultSet& value)
+{
+    if (!variables_)
+        variables_ = new pugi::xpath_variable_set();
+
+    pugi::xpath_node_set* nodeSet = value.GetXPathNodeSet();
+    if (!nodeSet)
+        return false;
+
+    return variables_->set(name.CString(), *nodeSet);
+}
+
+bool XPathQuery::SetQuery(const String& queryString, const String& variableString, bool bind)
+{
+    if (!variableString.Empty())
+    {
+        Clear();
+        variables_ = new pugi::xpath_variable_set();
+
+        // Parse the variable string having format "name1:type1,name2:type2,..." where type is one of "Bool", "Float", "String", "ResultSet"
+        Vector<String> vars = variableString.Split(',');
+        for (Vector<String>::ConstIterator i = vars.Begin(); i != vars.End(); ++i)
+        {
+            Vector<String> tokens = i->Trimmed().Split(':');
+            if (tokens.Size() != 2)
+                continue;
+
+            pugi::xpath_value_type type;
+            if (tokens[1] == "Bool")
+                type = pugi::xpath_type_boolean;
+            else if (tokens[1] == "Float")
+                type = pugi::xpath_type_number;
+            else if (tokens[1] == "String")
+                type = pugi::xpath_type_string;
+            else if (tokens[1] == "ResultSet")
+                type = pugi::xpath_type_node_set;
+            else
+                return false;
+
+            if (!variables_->add(tokens[0].CString(), type))
+                return false;
+        }
+    }
+
+    queryString_ = queryString;
+
+    if (bind)
+        Bind();
+
+    return true;
+}
+
+void XPathQuery::Clear()
+{
+    queryString_.Clear();
+
+    variables_.Reset();
+    query_.Reset();
+}
+
+bool XPathQuery::EvaluateToBool(XMLElement element) const
+{
+    if (!query_ || ((!element.GetFile() || !element.GetNode()) && !element.GetXPathNode()))
+        return false;
+
+    const pugi::xml_node& node = element.GetXPathNode() ? element.GetXPathNode()->node() : pugi::xml_node(element.GetNode());
+    return query_->evaluate_boolean(node);
+}
+
+float XPathQuery::EvaluateToFloat(XMLElement element) const
+{
+    if (!query_ || ((!element.GetFile() || !element.GetNode()) && !element.GetXPathNode()))
+        return 0.0f;
+
+    const pugi::xml_node& node = element.GetXPathNode() ? element.GetXPathNode()->node() : pugi::xml_node(element.GetNode());
+    return (float)query_->evaluate_number(node);
+}
+
+String XPathQuery::EvaluateToString(XMLElement element) const
+{
+    if (!query_ || ((!element.GetFile() || !element.GetNode()) && !element.GetXPathNode()))
+        return String::EMPTY;
+
+    const pugi::xml_node& node = element.GetXPathNode() ? element.GetXPathNode()->node() : pugi::xml_node(element.GetNode());
+    String result;
+    // First call get the size
+    result.Reserve((unsigned)query_->evaluate_string(nullptr, 0, node));
+    // Second call get the actual string
+    query_->evaluate_string(const_cast<pugi::char_t*>(result.CString()), result.Capacity(), node);
+    return result;
+}
+
+XPathResultSet XPathQuery::Evaluate(XMLElement element) const
+{
+    if (!query_ || ((!element.GetFile() || !element.GetNode()) && !element.GetXPathNode()))
+        return XPathResultSet();
+
+    const pugi::xml_node& node = element.GetXPathNode() ? element.GetXPathNode()->node() : pugi::xml_node(element.GetNode());
+    pugi::xpath_node_set result = query_->evaluate_node_set(node);
+    return XPathResultSet(element.GetFile(), &result);
+}
+
+}